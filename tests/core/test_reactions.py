--- conflicted
+++ resolved
@@ -156,7 +156,6 @@
                     if C2H4_entry.get_free_energy() >= entry.get_free_energy():
                         C2H4_entry = entry
                 else:
-<<<<<<< HEAD
                     C2H4_entry = entry
 
             elif (
@@ -168,22 +167,6 @@
                 if C1Li1O3_entry is not None:
                     if C1Li1O3_entry.get_free_energy() >= entry.get_free_energy():
                         C1Li1O3_entry = entry
-=======
-                    mol = entry["output"]["initial_molecule"]
-                E = float(entry["output"]["final_energy"])
-                H = float(entry["output"]["enthalpy"])
-                S = float(entry["output"]["entropy"])
-                mol_entry = MoleculeEntry(
-                    molecule=mol,
-                    energy=E,
-                    enthalpy=H,
-                    entropy=S,
-                    entry_id=entry["task_id"],
-                )
-                if mol_entry.formula == "Li1":
-                    if mol_entry.charge == 1:
-                        cls.LiEC_reextended_entries.append(mol_entry)
->>>>>>> 8139b072
                 else:
                     C1Li1O3_entry = entry
             elif entry.formula == "Li1" and entry.charge == 1 and entry.num_bonds == 0:
@@ -257,15 +240,7 @@
     def test_atom_mapping(self):
         ents = bucket_mol_entries([entries["EC_-1"], entries["EC_0"], entries["EC_1"]])
 
-<<<<<<< HEAD
         reactions, families = RedoxReaction.generate(ents)
-=======
-        entries = bucket_mol_entries(
-            [self.EC_minus_entry, self.EC_0_entry, self.EC_1_entry]
-        )
-
-        reactions, families = RedoxReaction.generate(entries)
->>>>>>> 8139b072
         self.assertEqual(len(reactions), 2)
 
         for r in reactions:
@@ -302,66 +277,6 @@
 
 
 class TestIntramolSingleBondChangeReaction(PymatgenTest):
-<<<<<<< HEAD
-=======
-    @classmethod
-    def setUpClass(cls) -> None:
-        if ob:
-            cls.LiEC_reextended_entries = []
-            entries = loadfn(os.path.join(test_dir, "LiEC_reextended_entries.json"))
-            for entry in entries:
-                if "optimized_molecule" in entry["output"]:
-                    mol = entry["output"]["optimized_molecule"]
-                else:
-                    mol = entry["output"]["initial_molecule"]
-                E = float(entry["output"]["final_energy"])
-                H = float(entry["output"]["enthalpy"])
-                S = float(entry["output"]["entropy"])
-                mol_entry = MoleculeEntry(
-                    molecule=mol,
-                    energy=E,
-                    enthalpy=H,
-                    entropy=S,
-                    entry_id=entry["task_id"],
-                )
-                if mol_entry.formula == "Li1":
-                    if mol_entry.charge == 1:
-                        cls.LiEC_reextended_entries.append(mol_entry)
-                else:
-                    cls.LiEC_reextended_entries.append(mol_entry)
-
-            LiEC_mg = MoleculeGraph.with_local_env_strategy(
-                Molecule.from_file(os.path.join(test_dir, "LiEC.xyz")), OpenBabelNN()
-            )
-            cls.LiEC_mg = metal_edge_extender(LiEC_mg)
-
-            LiEC_RO_mg = MoleculeGraph.with_local_env_strategy(
-                Molecule.from_file(os.path.join(test_dir, "LiEC_RO.xyz")), OpenBabelNN()
-            )
-            cls.LiEC_RO_mg = metal_edge_extender(LiEC_RO_mg)
-
-            cls.LiEC_entry = None
-            cls.LiEC_RO_entry = None
-
-            for entry in cls.LiEC_reextended_entries:
-                if (
-                    entry.formula == "C3 H4 Li1 O3"
-                    and entry.charge == 0
-                    and entry.num_bonds == 12
-                    and cls.LiEC_mg.isomorphic_to(entry.mol_graph)
-                ):
-                    cls.LiEC_entry = entry
-                elif (
-                    entry.formula == "C3 H4 Li1 O3"
-                    and entry.charge == 0
-                    and entry.num_bonds == 11
-                    and cls.LiEC_RO_mg.isomorphic_to(entry.mol_graph)
-                ):
-                    cls.LiEC_RO_entry = entry
-                if cls.LiEC_entry is not None and cls.LiEC_RO_entry is not None:
-                    break
-
->>>>>>> 8139b072
     @unittest.skipIf(not ob, "OpenBabel not present. Skipping...")
     def test_graph_representation(self):
 
@@ -454,111 +369,13 @@
     @unittest.skipIf(not ob, "OpenBabel not present. Skipping...")
     def test_reaction_type(self):
 
-<<<<<<< HEAD
         reaction = IntramolSingleBondChangeReaction(entries["LiEC"], entries["LiEC_RO"])
         self.assertEqual(reaction.__class__.__name__, "IntramolSingleBondChangeReaction")
-=======
-        reaction = IntramolSingleBondChangeReaction(self.LiEC_entry, self.LiEC_RO_entry)
-        self.assertEqual(
-            reaction.__class__.__name__, "IntramolSingleBondChangeReaction"
-        )
->>>>>>> 8139b072
         self.assertEqual(reaction.rxn_type_A, "Intramolecular single bond formation")
         self.assertEqual(reaction.rxn_type_B, "Intramolecular single bond breakage")
 
 
 class TestIntermolecularReaction(PymatgenTest):
-<<<<<<< HEAD
-=======
-    @classmethod
-    def setUpClass(cls) -> None:
-        if ob:
-            cls.LiEC_reextended_entries = []
-            entries = loadfn(os.path.join(test_dir, "LiEC_reextended_entries.json"))
-            for entry in entries:
-                if "optimized_molecule" in entry["output"]:
-                    mol = entry["output"]["optimized_molecule"]
-                else:
-                    mol = entry["output"]["initial_molecule"]
-                E = float(entry["output"]["final_energy"])
-                H = float(entry["output"]["enthalpy"])
-                S = float(entry["output"]["entropy"])
-                mol_entry = MoleculeEntry(
-                    molecule=mol,
-                    energy=E,
-                    enthalpy=H,
-                    entropy=S,
-                    entry_id=entry["task_id"],
-                )
-                if mol_entry.formula == "Li1":
-                    if mol_entry.charge == 1:
-                        cls.LiEC_reextended_entries.append(mol_entry)
-                else:
-                    cls.LiEC_reextended_entries.append(mol_entry)
-
-            C2H4_mg = MoleculeGraph.with_local_env_strategy(
-                Molecule.from_file(os.path.join(test_dir, "C2H4.xyz")), OpenBabelNN()
-            )
-            cls.C2H4_mg = metal_edge_extender(C2H4_mg)
-
-            LiEC_RO_mg = MoleculeGraph.with_local_env_strategy(
-                Molecule.from_file(os.path.join(test_dir, "LiEC_RO.xyz")), OpenBabelNN()
-            )
-            cls.LiEC_RO_mg = metal_edge_extender(LiEC_RO_mg)
-
-            C1Li1O3_mg = MoleculeGraph.with_local_env_strategy(
-                Molecule.from_file(os.path.join(test_dir, "C1Li1O3.xyz")), OpenBabelNN()
-            )
-            cls.C1Li1O3_mg = metal_edge_extender(C1Li1O3_mg)
-
-            cls.C2H4_entry = None
-            cls.LiEC_RO_entry = None
-            cls.C1Li1O3_entry = None
-
-            for entry in cls.LiEC_reextended_entries:
-                if (
-                    entry.formula == "C2 H4"
-                    and entry.charge == 0
-                    and entry.num_bonds == 5
-                    and cls.C2H4_mg.isomorphic_to(entry.mol_graph)
-                ):
-                    if cls.C2H4_entry is not None:
-                        if cls.C2H4_entry.get_free_energy() >= entry.get_free_energy():
-                            cls.C2H4_entry = entry
-                    else:
-                        cls.C2H4_entry = entry
-
-                if (
-                    entry.formula == "C3 H4 Li1 O3"
-                    and entry.charge == 0
-                    and entry.num_bonds == 11
-                    and cls.LiEC_RO_mg.isomorphic_to(entry.mol_graph)
-                ):
-                    if cls.LiEC_RO_entry is not None:
-                        if (
-                            cls.LiEC_RO_entry.get_free_energy()
-                            >= entry.get_free_energy()
-                        ):
-                            cls.LiEC_RO_entry = entry
-                    else:
-                        cls.LiEC_RO_entry = entry
-
-                if (
-                    entry.formula == "C1 Li1 O3"
-                    and entry.charge == 0
-                    and entry.num_bonds == 5
-                    and cls.C1Li1O3_mg.isomorphic_to(entry.mol_graph)
-                ):
-                    if cls.C1Li1O3_entry is not None:
-                        if (
-                            cls.C1Li1O3_entry.get_free_energy()
-                            >= entry.get_free_energy()
-                        ):
-                            cls.C1Li1O3_entry = entry
-                    else:
-                        cls.C1Li1O3_entry = entry
-
->>>>>>> 8139b072
     @unittest.skipIf(not ob, "OpenBabel not present. Skipping...")
     def test_graph_representation(self):
 
@@ -622,30 +439,20 @@
                         or r.products[1].formula == "C1 Li1 O3"
                     )
                     self.assertTrue(
-<<<<<<< HEAD
                         r.products[0].get_free_energy() == entries["C1Li1O3"].get_free_energy()
                         or r.products[1].get_free_energy() == entries["C1Li1O3"].get_free_energy()
-=======
-                        r.products[0].charge == 0 or r.products[1].charge == 0
                     )
                     self.assertTrue(
                         r.products[0].get_free_energy()
                         == self.C1Li1O3_entry.get_free_energy()
                         or r.products[1].get_free_energy()
                         == self.C1Li1O3_entry.get_free_energy()
->>>>>>> 8139b072
                     )
 
     @unittest.skipIf(not ob, "OpenBabel not present. Skipping...")
     def test_atom_mapping(self):
 
-<<<<<<< HEAD
         ents = bucket_mol_entries([entries["LiEC_RO"], entries["C1Li1O3"], entries["C2H4"]])
-=======
-        entries = bucket_mol_entries(
-            [self.LiEC_RO_entry, self.C1Li1O3_entry, self.C2H4_entry]
-        )
->>>>>>> 8139b072
 
         reactions, families = IntermolecularReaction.generate(ents)
         self.assertEqual(len(reactions), 1)
@@ -666,13 +473,7 @@
     @unittest.skipIf(not ob, "OpenBabel not present. Skipping...")
     def test_free_energy(self):
 
-<<<<<<< HEAD
         reaction = IntermolecularReaction(entries["LiEC_RO"], [entries["C1Li1O3"], entries["C2H4"]])
-=======
-        reaction = IntermolecularReaction(
-            self.LiEC_RO_entry, [self.C1Li1O3_entry, self.C2H4_entry]
-        )
->>>>>>> 8139b072
         reaction.set_free_energy()
         self.assertEqual(reaction.free_energy_A, 0.37075842588456)
         self.assertEqual(reaction.free_energy_B, -0.37075842588410524)
@@ -680,26 +481,14 @@
     @unittest.skipIf(not ob, "OpenBabel not present. Skipping...")
     def test_energy(self):
 
-<<<<<<< HEAD
         reaction = IntermolecularReaction(entries["LiEC_RO"], [entries["C1Li1O3"], entries["C2H4"]])
-=======
-        reaction = IntermolecularReaction(
-            self.LiEC_RO_entry, [self.C1Li1O3_entry, self.C2H4_entry]
-        )
->>>>>>> 8139b072
         self.assertEqual(reaction.energy_A, 0.035409666514283344)
         self.assertEqual(reaction.energy_B, -0.035409666514283344)
 
     @unittest.skipIf(not ob, "OpenBabel not present. Skipping...")
     def test_reaction_type(self):
 
-<<<<<<< HEAD
         reaction = IntermolecularReaction(entries["LiEC_RO"], [entries["C1Li1O3"], entries["C2H4"]])
-=======
-        reaction = IntermolecularReaction(
-            self.LiEC_RO_entry, [self.C1Li1O3_entry, self.C2H4_entry]
-        )
->>>>>>> 8139b072
         self.assertEqual(reaction.__class__.__name__, "IntermolecularReaction")
         self.assertEqual(
             reaction.rxn_type_A, "Molecular decomposition breaking one bond A -> B+C"
@@ -710,88 +499,6 @@
 
 
 class TestCoordinationBondChangeReaction(PymatgenTest):
-<<<<<<< HEAD
-=======
-    @classmethod
-    def setUpClass(cls) -> None:
-        if ob:
-            cls.LiEC_reextended_entries = []
-            entries = loadfn(os.path.join(test_dir, "LiEC_reextended_entries.json"))
-            for entry in entries:
-                if "optimized_molecule" in entry["output"]:
-                    mol = entry["output"]["optimized_molecule"]
-                else:
-                    mol = entry["output"]["initial_molecule"]
-                E = float(entry["output"]["final_energy"])
-                H = float(entry["output"]["enthalpy"])
-                S = float(entry["output"]["entropy"])
-                mol_entry = MoleculeEntry(
-                    molecule=mol,
-                    energy=E,
-                    enthalpy=H,
-                    entropy=S,
-                    entry_id=entry["task_id"],
-                )
-                if mol_entry.formula == "Li1":
-                    if mol_entry.charge == 1:
-                        cls.LiEC_reextended_entries.append(mol_entry)
-                else:
-                    cls.LiEC_reextended_entries.append(mol_entry)
-
-            EC_mg = MoleculeGraph.with_local_env_strategy(
-                Molecule.from_file(os.path.join(test_dir, "EC.xyz")), OpenBabelNN()
-            )
-            cls.EC_mg = metal_edge_extender(EC_mg)
-
-            LiEC_mg = MoleculeGraph.with_local_env_strategy(
-                Molecule.from_file(os.path.join(test_dir, "LiEC.xyz")), OpenBabelNN()
-            )
-            cls.LiEC_mg = metal_edge_extender(LiEC_mg)
-
-            cls.LiEC_entry = None
-            cls.EC_minus_entry = None
-            cls.Li_entry = None
-
-            for entry in cls.LiEC_reextended_entries:
-                if (
-                    entry.formula == "C3 H4 O3"
-                    and entry.charge == -1
-                    and entry.num_bonds == 10
-                    and cls.EC_mg.isomorphic_to(entry.mol_graph)
-                ):
-                    if cls.EC_minus_entry is not None:
-                        if (
-                            cls.EC_minus_entry.get_free_energy()
-                            >= entry.get_free_energy()
-                        ):
-                            cls.EC_minus_entry = entry
-                    else:
-                        cls.EC_minus_entry = entry
-
-                if (
-                    entry.formula == "C3 H4 Li1 O3"
-                    and entry.charge == 0
-                    and entry.num_bonds == 12
-                    and cls.LiEC_mg.isomorphic_to(entry.mol_graph)
-                ):
-                    if cls.LiEC_entry is not None:
-                        if cls.LiEC_entry.get_free_energy() >= entry.get_free_energy():
-                            cls.LiEC_entry = entry
-                    else:
-                        cls.LiEC_entry = entry
-
-                if (
-                    entry.formula == "Li1"
-                    and entry.charge == 1
-                    and entry.num_bonds == 0
-                ):
-                    if cls.Li_entry is not None:
-                        if cls.Li_entry.get_free_energy() >= entry.get_free_energy():
-                            cls.Li_entry = entry
-                    else:
-                        cls.Li_entry = entry
-
->>>>>>> 8139b072
     @unittest.skipIf(not ob, "OpenBabel not present. Skipping...")
     def test_graph_representation(self):
 
@@ -852,27 +559,14 @@
                         or r.products[1].entry_id == entries["EC_-1"].entry_id
                     )
                     self.assertTrue(
-<<<<<<< HEAD
                         r.products[0].get_free_energy() == entries["EC_-1"].get_free_energy()
                         or r.products[1].get_free_energy() == entries["EC_-1"].get_free_energy()
-=======
-                        r.products[0].get_free_energy()
-                        == self.EC_minus_entry.get_free_energy()
-                        or r.products[1].get_free_energy()
-                        == self.EC_minus_entry.get_free_energy()
->>>>>>> 8139b072
                     )
 
     @unittest.skipIf(not ob, "OpenBabel not present. Skipping...")
     def test_atom_mapping(self):
 
-<<<<<<< HEAD
         ents = bucket_mol_entries([entries["LiEC"], entries["EC_-1"], entries["Li"]])
-=======
-        entries = bucket_mol_entries(
-            [self.LiEC_entry, self.EC_minus_entry, self.Li_entry]
-        )
->>>>>>> 8139b072
 
         reactions, families = CoordinationBondChangeReaction.generate(ents)
         self.assertEqual(len(reactions), 1)
