import subprocess
import unittest
import copy
import pickle
import math
import os

import numpy as np
from scipy.constants import N_A
from monty.serialization import loadfn
from pymatgen.util.testing import PymatgenTest

from mrnet.network.reaction_generation import ReactionGenerator
from mrnet.stochastic.serialize import (
    SerializedReactionNetwork,
    serialize_simulation_parameters,
    find_mol_entry_from_xyz_and_charge,
    run_simulator,
)
from mrnet.stochastic.analyze import SimulationAnalyzer, load_analysis

try:
    from openbabel import openbabel as ob
except ImportError:
    ob = None

__author__ = "Daniel Barter"

test_dir = os.path.join(
    os.path.dirname(__file__),
    "..",
    "..",
    "test_files",
    "reaction_network_files",
)

network_folder = os.path.join(os.path.dirname(__file__), "..", "RNMC_network")
param_folder = os.path.join(os.path.dirname(__file__), "..", "RNMC_params")

class RNMC(PymatgenTest):
    def test_rnmc(self):

        molecule_entries = loadfn(os.path.join(test_dir, "ronalds_MoleculeEntry.json"))

        li_plus_mol_entry = find_mol_entry_from_xyz_and_charge(
            molecule_entries, (os.path.join(test_dir, "Li.xyz")), 1
        )

        ec_mol_entry = find_mol_entry_from_xyz_and_charge(
            molecule_entries, (os.path.join(test_dir, "EC.xyz")), 0
        )

<<<<<<< HEAD
        initial_state_data = [(li_plus_mol_entry, 30), (ec_mol_entry, 30)]

        rnsd = SerializedReactionNetwork(
            reaction_generator,
            initial_state_data,
            network_folder,
            param_folder,
            logging=False,
        )

        self.assertEqual(rnsd.number_of_reactions, 212)

    def test_reaction_network_serialization(self):

        if os.path.exists(network_folder):
            os.system("rm -r " + network_folder)
        if os.path.exists(param_folder):
            os.system("rm -r " + param_folder)

        molecule_entries = loadfn(os.path.join(test_dir, "ronalds_MoleculeEntry.json"))

        li_plus_mol_entry = find_mol_entry_from_xyz_and_charge(
            molecule_entries, (os.path.join(test_dir, "Li.xyz")), 1
        )

        ec_mol_entry = find_mol_entry_from_xyz_and_charge(
            molecule_entries, (os.path.join(test_dir, "EC.xyz")), 0
        )

        initial_state_data = [(li_plus_mol_entry, 30), (ec_mol_entry, 30)]
=======
        ledc_mol_entry = find_mol_entry_from_xyz_and_charge(
            molecule_entries, (os.path.join(test_dir, "EC.xyz")), 0
        )

        network_folder_1 = "/tmp/RNMC_network_1"
        network_folder_2 = "/tmp/RNMC_network_2"
        param_folder = "/tmp/RNMC_params"

        initial_state_data_1 = [(li_plus_mol_entry, 300), (ec_mol_entry, 30)]
        initial_state_data_2 = [(li_plus_mol_entry, 30), (ec_mol_entry, 300)]
>>>>>>> 8cf991ea

        reaction_generator = ReactionGenerator(molecule_entries)
        rnsd = SerializedReactionNetwork(reaction_generator)
        rnsd.serialize(network_folder_1, initial_state_data_1)
        rnsd.serialize(network_folder_2, initial_state_data_2)
        serialize_simulation_parameters(param_folder, number_of_threads=4)

        run_simulator(network_folder_1, param_folder)
        run_simulator(network_folder_2, param_folder)

        sa_1 = load_analysis(network_folder_1)
        sa_1.generate_pathway_report(ledc_mol_entry, 10)
        sa_1.generate_consumption_report(ledc_mol_entry)
        sa_1.generate_reaction_tally_report()

        sa_2 = load_analysis(network_folder_2)
        sa_2.generate_pathway_report(ledc_mol_entry, 10)
        sa_2.generate_consumption_report(ledc_mol_entry)
        sa_2.generate_reaction_tally_report()

        os.system("rm -r " + network_folder_1)
        os.system("rm -r " + network_folder_2)
        os.system("rm -r " + param_folder)<|MERGE_RESOLUTION|>--- conflicted
+++ resolved
@@ -34,9 +34,6 @@
     "reaction_network_files",
 )
 
-network_folder = os.path.join(os.path.dirname(__file__), "..", "RNMC_network")
-param_folder = os.path.join(os.path.dirname(__file__), "..", "RNMC_params")
-
 class RNMC(PymatgenTest):
     def test_rnmc(self):
 
@@ -50,38 +47,6 @@
             molecule_entries, (os.path.join(test_dir, "EC.xyz")), 0
         )
 
-<<<<<<< HEAD
-        initial_state_data = [(li_plus_mol_entry, 30), (ec_mol_entry, 30)]
-
-        rnsd = SerializedReactionNetwork(
-            reaction_generator,
-            initial_state_data,
-            network_folder,
-            param_folder,
-            logging=False,
-        )
-
-        self.assertEqual(rnsd.number_of_reactions, 212)
-
-    def test_reaction_network_serialization(self):
-
-        if os.path.exists(network_folder):
-            os.system("rm -r " + network_folder)
-        if os.path.exists(param_folder):
-            os.system("rm -r " + param_folder)
-
-        molecule_entries = loadfn(os.path.join(test_dir, "ronalds_MoleculeEntry.json"))
-
-        li_plus_mol_entry = find_mol_entry_from_xyz_and_charge(
-            molecule_entries, (os.path.join(test_dir, "Li.xyz")), 1
-        )
-
-        ec_mol_entry = find_mol_entry_from_xyz_and_charge(
-            molecule_entries, (os.path.join(test_dir, "EC.xyz")), 0
-        )
-
-        initial_state_data = [(li_plus_mol_entry, 30), (ec_mol_entry, 30)]
-=======
         ledc_mol_entry = find_mol_entry_from_xyz_and_charge(
             molecule_entries, (os.path.join(test_dir, "EC.xyz")), 0
         )
@@ -92,7 +57,6 @@
 
         initial_state_data_1 = [(li_plus_mol_entry, 300), (ec_mol_entry, 30)]
         initial_state_data_2 = [(li_plus_mol_entry, 30), (ec_mol_entry, 300)]
->>>>>>> 8cf991ea
 
         reaction_generator = ReactionGenerator(molecule_entries)
         rnsd = SerializedReactionNetwork(reaction_generator)
