from abc import ABCMeta, abstractmethod
import copy
import itertools
import numpy as np
from scipy.constants import h, k, R
from collections.abc import Iterable
from typing import Dict, Tuple, Optional, Union, List

import networkx as nx
import networkx.algorithms.isomorphism as iso

from monty.json import MSONable
from monty.serialization import loadfn

from pymatgen.analysis.graphs import MolGraphSplitError
from mrnet.core.mol_entry import MoleculeEntry
from mrnet.utils.graphs import extract_bond_environment

from mrnet.core.rates import (
    ReactionRateCalculator,
    ExpandedBEPRateCalculator,
    RedoxRateCalculator,
)


__author__ = "Sam Blau, Hetal Patel, Xiaowei Xie, Evan Spotte-Smith, Mingjian Wen"
__version__ = "0.1"
__maintainer__ = "Sam Blau"
__status__ = "Alpha"


MappingDict = Dict[str, Dict[int, Dict[int, List[MoleculeEntry]]]]
Mapping_Energy_Dict = Dict[str, float]
Mapping_ReactionType_Dict = Dict[str, str]
Mapping_Record_Dict = Dict[str, List[str]]
Atom_Mapping_Dict = Dict[int, int]


# TODO create OneReactantOneProductReaction, subclassing Reaction, but superclassing
#  RedoxReaction and IntramolSingleBondChangeReaction


class Reaction(MSONable, metaclass=ABCMeta):
    """
    Abstract class for subsequent types of reaction class

    Args:
        reactants ([MoleculeEntry]): A list of MoleculeEntry objects of len 1.
        products ([MoleculeEntry]): A list of MoleculeEntry objects of max len 2.
        transition_state (MoleculeEntry or None): A MoleculeEntry representing a
            transition state for the reaction.
        parameters (dict): Any additional data about this reaction
        reactants_atom_mapping: A list of atom mapping number dicts, each dict for one
            reactant with the style {atom_index: atom_mapping_number}, which is the
            same as the rdkit style of atom mapping number. This can be used together
            with `products_atom_mapping` to determine the correspondence of atoms between
            the reactants and the products. Atoms with the same `atom_mapping_number`
            in the reactants and products are the same atom before and after the reaction.
            For example, `reactants_atom_mapping = [{0:1, 1:3}, {0:2, 1:0}]` and
            `products_atom_mapping = [{0:2, 1:1, 2:3}, {0:0}]` means that:
             atom 0 of the first reactant maps to atom 1 of the first product;
             atom 1 of the first reactant maps to atom 2 of the first product;
             atom 0 of the second reactant maps to atom 0 of the first product;
             atom 1 of the second reactant maps to atom 0 of the second product.
        products_atom_mapping: A list of atom mapping number dicts, each dict for one
            product. See `reactants_atom_mapping` for more explanation.
    """

    def __init__(
        self,
        reactants: List[MoleculeEntry],
        products: List[MoleculeEntry],
        transition_state: Optional[MoleculeEntry] = None,
        parameters: Optional[Dict] = None,
        reactants_atom_mapping: List[Atom_Mapping_Dict] = None,
        products_atom_mapping: List[Atom_Mapping_Dict] = None,
    ):
        self.reactants = reactants
        self.products = products
        self.transition_state = transition_state
        if self.transition_state is None:
            # Provide no reference initially
            self.rate_calculator = None
        else:
            self.rate_calculator = ReactionRateCalculator(
                reactants, products, self.transition_state
            )

        self.reactant_ids = [e.entry_id for e in self.reactants]
        self.product_ids = [e.entry_id for e in self.products]
        self.entry_ids = {e.entry_id for e in self.reactants + self.products}

        self.parameters = parameters or dict()

        self.reactants_atom_mapping = reactants_atom_mapping
        self.products_atom_mapping = products_atom_mapping

    def __in__(self, entry: MoleculeEntry):
        return entry.entry_id in self.entry_ids

    def update_calculator(
        self, transition_state: Optional[MoleculeEntry] = None, reference: Optional[Dict] = None,
    ):
        """
        Update the rate calculator with either a transition state (or a new
            transition state) or the thermodynamic properties of a reaction

        Args:
            transition_state (MoleculeEntry): MoleculeEntry referring to a
                transition state
            reference (dict): Dictionary containing relevant thermodynamic
                values for a reference reaction
                Keys:
                    delta_ea: Activation energy
                    delta_ha: Activation enthalpy
                    delta_sa: Activation entropy
                    delta_e: Reaction energy change
                    delta_h: Reaction enthalpy change
                    delta_s: Reaction entropy change
        Returns:
            None
        """

        if transition_state is None:
            if reference is None:
                pass
            else:
                self.rate_calculator = ExpandedBEPRateCalculator(
                    reactants=self.reactants,
                    products=self.products,
                    delta_ea_reference=reference["delta_ea"],
                    delta_ha_reference=reference["delta_ha"],
                    delta_sa_reference=reference["delta_sa"],
                    delta_e_reference=reference["delta_e"],
                    delta_h_reference=reference["delta_h"],
                    delta_s_reference=reference["delta_s"],
                )
        else:
            self.rate_calculator = ReactionRateCalculator(
                self.reactants, self.products, transition_state
            )

    @classmethod
    @abstractmethod
    def generate(cls, entries: MappingDict):
        pass

    @abstractmethod
    def graph_representation(self) -> nx.DiGraph:
        pass

    @abstractmethod
    def reaction_type(self) -> Mapping_ReactionType_Dict:
        pass

    @abstractmethod
    def energy(self) -> Mapping_Energy_Dict:
        pass

    @abstractmethod
    def free_energy(self, temperature=298.15) -> Mapping_Energy_Dict:
        pass

    @abstractmethod
    def rate_constant(self) -> Mapping_Energy_Dict:
        pass

    def as_dict(self) -> dict:
        if self.transition_state is None:
            ts = None
        else:
            ts = self.transition_state.as_dict()

        if self.rate_calculator is None:
            rc = None
        else:
            rc = self.rate_calculator.as_dict()

        d = {
            "@module": self.__class__.__module__,
            "@class": self.__class__.__name__,
            "reactants": [r.as_dict() for r in self.reactants],
            "products": [p.as_dict() for p in self.products],
            "transition_state": ts,
            "rate_calculator": rc,
            "parameters": self.parameters,
            "reactants_atom_mapping": self.reactants_atom_mapping,
            "products_atom_mapping": self.products_atom_mapping,
        }

        return d

    @classmethod
    def from_dict(cls, d):
        reactants = [MoleculeEntry.from_dict(r) for r in d["reactants"]]
        products = [MoleculeEntry.from_dict(p) for p in d["products"]]
        if d["transition_state"] is None:
            ts = None
            if d["rate_calculator"] is None:
                rate_calculator = None
            else:
                rate_calculator = ExpandedBEPRateCalculator.from_dict(d["rate_calculator"])
        else:
            ts = MoleculeEntry.from_dict(d["transition_state"])
            rate_calculator = ReactionRateCalculator.from_dict(d["rate_calculator"])

        reactants_atom_mapping = [
            {int(k): v for k, v in mp.items()} for mp in d["reactants_atom_mapping"]
        ]
        products_atom_mapping = [
            {int(k): v for k, v in mp.items()} for mp in d["products_atom_mapping"]
        ]

        reaction = cls(
            reactants,
            products,
            transition_state=ts,
            parameters=d["parameters"],
            reactants_atom_mapping=reactants_atom_mapping,
            products_atom_mapping=products_atom_mapping,
        )
        reaction.rate_calculator = rate_calculator
        return reaction


Mapping_Family_Dict = Dict[str, Dict[int, Dict[int, List[Reaction]]]]


class RedoxReaction(Reaction):
    """
    A class to define redox reactions as follows:
    One electron oxidation / reduction without change to bonding
        A^n ±e- <-> A^n±1
        Two entries with:
        identical composition
        identical number of edges
        a charge difference of 1
        isomorphic molecule graphs

    Args:
        reactant: MoleculeEntry object
        product: MoleculeEntry object
        inner_reorganization_energy (float): Inner reorganization energy, in eV
        dielectric (float): Dielectric constant of the solvent
        refractive (float): Refractive index of the solvent
        electron_free_energy (float): Free energy of the electron in the electrode, in eV
        radius (float): Solute cavity radius (including inner solvent shell)
        electrode_dist (float): Distance from reactants to electrode, in Angstrom
        parameters (dict): Any additional data about this reaction
        reactant_atom_mapping: atom mapping number dict for reactant
        product_atom_mapping: atom mapping number dict for product
    """

    def __init__(
        self,
        reactant: MoleculeEntry,
        product: MoleculeEntry,
        inner_reorganization_energy=None,
        dielectric=None,
        refractive=None,
        electron_free_energy=None,
        radius=None,
        electrode_dist=None,
        parameters=None,
        reactant_atom_mapping: Atom_Mapping_Dict = None,
        product_atom_mapping: Atom_Mapping_Dict = None,
    ):
        self.reactant = reactant
        self.product = product

        rcts_mp = [reactant_atom_mapping] if reactant_atom_mapping is not None else None
        prdts_mp = [product_atom_mapping] if product_atom_mapping is not None else None

        super().__init__(
            [self.reactant],
            [self.product],
            transition_state=None,
            parameters=parameters,
            reactants_atom_mapping=rcts_mp,
            products_atom_mapping=prdts_mp,
        )

        self.inner_reorganization_energy = inner_reorganization_energy
        self.dielectric = dielectric
        self.refractive = refractive
        self.electron_free_energy = electron_free_energy
        self.radius = radius
        self.electrode_dist = electrode_dist

        if all(
            [
                x is not None
                for x in [
                    self.inner_reorganization_energy,
                    self.dielectric,
                    self.refractive,
                    self.electron_free_energy,
                    self.radius,
                    self.electrode_dist,
                ]
            ]
        ):
            self.rate_calculator = RedoxRateCalculator(
                [self.reactant],
                [self.product],
                self.inner_reorganization_energy,
                self.dielectric,
                self.refractive,
                self.electron_free_energy,
                self.radius,
                self.electrode_dist,
            )

    def graph_representation(self) -> nx.DiGraph:
        """
        A method to convert a RedoxReaction class object into graph representation
        (nx.Digraph object). Redox Reaction must be of type 1 reactant -> 1 product

        Returns:
            nx.Digraph object of a single Redox Reaction
        """

        return graph_rep_1_1(self)

    def update_calculator(
        self, transition_state: Optional[MoleculeEntry] = None, reference: Optional[Dict] = None,
    ):
        """
        Update the rate calculator with either a transition state (or a new
            transition state) or the thermodynamic properties of a reaction

        Args:
            transition_state (MoleculeEntry): NOT USED BY THIS METHOD
            reference (dict): Dictionary containing relevant values
                values for a Marcus Theory-based rate calculator
                Keys:
                    lambda_inner: inner solvent reorganization energy, in eV
                    dielectric: dielectric constant of the solvent
                    refractive: refractive index of the solvent
                    electron_free_energy: free energy of the electron, in eV
                    radius: radius of the reactant + inner solvation shell
                    electrode_dist: distance from the reactant to the electrode
        """

        if reference is None:
            pass
        else:
            self.rate_calculator = RedoxRateCalculator(
                [self.reactant],
                [self.product],
                reference["lambda_inner"],
                reference["dielectric"],
                reference["refractive"],
                reference["electron_free_energy"],
                reference["radius"],
                reference["electrode_dist"],
            )

    @classmethod
    def generate(cls, entries: MappingDict) -> Tuple[List[Reaction], Mapping_Family_Dict]:
        """
        A method to generate all the possible redox reactions from given entries

        Args:
            entries: ReactionNetwork(input_entries).entries,
               entries = {[formula]:{[num_bonds]:{[charge]:MoleculeEntry}}}

        Returns:
            list of RedoxReaction class objects
        """
        reactions = list()
        families = dict()
        for formula in entries:
            families[formula] = dict()
            for Nbonds in entries[formula]:
                charges = sorted(entries[formula][Nbonds].keys())
                for charge in charges:
                    families[formula][charge] = list()
                if len(charges) > 1:
                    for ii in range(len(charges) - 1):
                        charge0 = charges[ii]
                        charge1 = charges[ii + 1]
                        if charge1 - charge0 == 1:
                            for entry0 in entries[formula][Nbonds][charge0]:
                                for entry1 in entries[formula][Nbonds][charge1]:
                                    isomorphic, node_mapping = is_isomorphic(
                                        entry0.graph, entry1.graph
                                    )
                                    if isomorphic:
                                        rct_mp, prdt_mp = generate_atom_mapping_1_1(node_mapping)
                                        r = cls(
                                            entry0,
                                            entry1,
                                            reactant_atom_mapping=rct_mp,
                                            product_atom_mapping=prdt_mp,
                                        )
                                        reactions.append(r)
                                        families[formula][charge0].append(r)

        return reactions, families

    def reaction_type(self) -> Mapping_ReactionType_Dict:
        """
        A method to identify type of redox reaction (oxidation or reduction)

        Returns:
           Dictionary of the form
           {"class": "RedoxReaction", "rxn_type_A": rxn_type_A, "rxn_type_B": rxn_type_B},
           where rnx_type_A is the primary type of the reaction based on the reactant
           and product of the RedoxReaction object, and the backwards of this reaction
           would be rnx_type_B.
        """

        if self.product.charge < self.reactant.charge:
            rxn_type_A = "One electron reduction"
            rxn_type_B = "One electron oxidation"
        else:
            rxn_type_A = "One electron oxidation"
            rxn_type_B = "One electron reduction"

        reaction_type = {
            "class": "RedoxReaction",
            "rxn_type_A": rxn_type_A,
            "rxn_type_B": rxn_type_B,
        }
        return reaction_type

    def free_energy(self, temperature=298.15) -> Mapping_Energy_Dict:
        """
        A method to determine the free energy of the redox reaction. Note to
        set RedoxReaction.eletron_free_energy a value.

        Args:
           temperature:

        Returns:
            dictionary of the form
            {"free_energy_A": free_energy_A, "free_energy_B": free_energy_B}
            where free_energy_A is the primary type of the reaction based on the reactant
            and product of the RedoxReaction object, and the backwards of this reaction
            would be free_energy_B.
        """
        entry0 = self.reactant
        entry1 = self.product
        if entry1.get_free_energy() is not None and entry0.get_free_energy() is not None:
<<<<<<< HEAD
            free_energy_A = entry1.get_free_energy(temperature) - entry0.get_free_energy(
                temperature
            )
            free_energy_B = entry0.get_free_energy(temperature) - entry1.get_free_energy(
                temperature
=======
            free_energy_A = entry1.get_free_energy(temp=temperature) - entry0.get_free_energy(
                temp=temperature
            )
            free_energy_B = entry0.get_free_energy(temp=temperature) - entry1.get_free_energy(
                temp=temperature
>>>>>>> b8d11d7f
            )

            if self.reaction_type()["rxn_type_A"] == "One electron reduction":
                free_energy_A += -self.electron_free_energy
                free_energy_B += self.electron_free_energy
            else:
                free_energy_A += self.electron_free_energy
                free_energy_B += -self.electron_free_energy
        else:
            free_energy_A = None
            free_energy_B = None
        return {"free_energy_A": free_energy_A, "free_energy_B": free_energy_B}

    def energy(self) -> Mapping_Energy_Dict:
        """
        A method to determine the energy of the redox reaction

        Returns:
            Dictionary of the form {"energy_A": energy_A, "energy_B": energy_B}
            where energy_A is the primary type of the reaction based on the reactant and
            product of the RedoxReaction object, and the backwards of this reaction would
            be energy_B.
        """
        if self.product.energy is not None and self.reactant.energy is not None:
            energy_A = self.product.energy - self.reactant.energy
            energy_B = self.reactant.energy - self.product.energy
        else:
            energy_A = None
            energy_B = None

        return {"energy_A": energy_A, "energy_B": energy_B}

    def rate_constant(self, temperature=298.15) -> Mapping_Energy_Dict:
        if isinstance(self.rate_calculator, RedoxRateCalculator):
            return {
                "k_A": self.rate_calculator.calculate_rate_constant(temperature=temperature),
                "k_B": self.rate_calculator.calculate_rate_constant(
                    temperature=temperature, reverse=True
                ),
            }
        else:
            rate_constant = dict()
            free_energy = self.free_energy(temperature=temperature)

            if self.electrode_dist is None:
                kappa = 1
            else:
                kappa = np.exp(-1.2 * self.electrode_dist)

            if self.inner_reorganization_energy is None:
                delta_g_a = free_energy["free_energy_A"]
                delta_g_b = free_energy["free_energy_B"]
            else:
                lam_reorg = self.inner_reorganization_energy
                delta_g_a = lam_reorg / 4 * (1 + free_energy["free_energy_A"] / lam_reorg) ** 2
                delta_g_b = lam_reorg / 4 * (1 + free_energy["free_energy_B"] / lam_reorg) ** 2

            if self.inner_reorganization_energy is None and free_energy["free_energy_A"] < 0:
                rate_constant["k_A"] = kappa * k * temperature / h
            else:
                rate_constant["k_A"] = (
                    kappa * k * temperature / h * np.exp(-96487 * delta_g_a / (R * temperature))
                )

            if self.inner_reorganization_energy is None and free_energy["free_energy_B"] < 0:
                rate_constant["k_B"] = kappa * k * temperature / h
            else:
                rate_constant["k_B"] = (
                    kappa * k * temperature / h * np.exp(-96487 * delta_g_b / (R * temperature))
                )

            return rate_constant

    def as_dict(self) -> dict:
        if self.rate_calculator is None:
            rc = None
        else:
            rc = self.rate_calculator.as_dict()

        d = {
            "@module": self.__class__.__module__,
            "@class": self.__class__.__name__,
            "reactants": [r.as_dict() for r in self.reactants],
            "products": [p.as_dict() for p in self.products],
            "reactant": self.reactant.as_dict(),
            "product": self.product.as_dict(),
            "inner_reorganization_energy": self.inner_reorganization_energy,
            "dielectric": self.dielectric,
            "refractive": self.refractive,
            "electron_free_energy": self.electron_free_energy,
            "radius": self.radius,
            "electrode_dist": self.electrode_dist,
            "rate_calculator": rc,
            "parameters": self.parameters,
            "reactants_atom_mapping": self.reactants_atom_mapping,
            "products_atom_mapping": self.products_atom_mapping,
        }

        return d

    @classmethod
    def from_dict(cls, d):
        reactant = MoleculeEntry.from_dict(d["reactant"])
        product = MoleculeEntry.from_dict(d["product"])

        if d["rate_calculator"] is None:
            rate_calculator = None
        else:
            rate_calculator = RedoxRateCalculator.from_dict(d["rate_calculator"])

        reactants_atom_mapping = [
            {int(k): v for k, v in mp.items()} for mp in d["reactants_atom_mapping"]
        ]
        products_atom_mapping = [
            {int(k): v for k, v in mp.items()} for mp in d["products_atom_mapping"]
        ]

        reaction = cls(
            reactant,
            product,
            d["inner_reorganization_energy"],
            d["dielectric"],
            d["refractive"],
            d["electron_free_energy"],
            d["radius"],
            d["electrode_dist"],
            parameters=d["parameters"],
            reactant_atom_mapping=reactants_atom_mapping[0],
            product_atom_mapping=products_atom_mapping[0],
        )
        reaction.rate_calculator = rate_calculator

        return reaction


class IntramolSingleBondChangeReaction(Reaction):
    """
    A class to define intramolecular single bond change as follows:

    Intramolecular formation / breakage of one bond
    A^n <-> B^n
    Two entries with:
        identical composition
        number of edges differ by 1
        identical charge
        removing one of the edges in the graph with more edges yields a graph
        isomorphic to the other entry

    Args:
        reactant: list of single molecular entry
        product: list of single molecular entry
        transition_state: A MoleculeEntry representing a transition state for the
            reaction.
        parameters: Any additional data about this reaction
        reactant_atom_mapping: atom mapping number dict for reactant
        product_atom_mapping: atom mapping number dict for product
    """

    def __init__(
        self,
        reactant: MoleculeEntry,
        product: MoleculeEntry,
        transition_state: Optional[MoleculeEntry] = None,
        parameters: Optional[Dict] = None,
        reactant_atom_mapping: Atom_Mapping_Dict = None,
        product_atom_mapping: Atom_Mapping_Dict = None,
    ):
        self.reactant = reactant
        self.product = product

        rcts_mp = [reactant_atom_mapping] if reactant_atom_mapping is not None else None
        prdts_mp = [product_atom_mapping] if product_atom_mapping is not None else None

        super().__init__(
            [self.reactant],
            [self.product],
            transition_state=transition_state,
            parameters=parameters,
            reactants_atom_mapping=rcts_mp,
            products_atom_mapping=prdts_mp,
        )

    def graph_representation(self) -> nx.DiGraph:
        """
        A method to convert a IntramolSingleBondChangeReaction class object into
        graph representation (nx.Digraph object).
        IntramolSingleBondChangeReaction must be of type 1 reactant -> 1 product

        Returns:
            nx.Digraph object of a single IntramolSingleBondChangeReaction object
        """

        return graph_rep_1_1(self)

    @classmethod
    def generate(cls, entries: MappingDict) -> Tuple[List[Reaction], Mapping_Family_Dict]:
        reactions = list()
        families = dict()
        templates = list()
        for formula in entries:
            Nbonds_list = sorted(entries[formula].keys())
            if len(Nbonds_list) <= 1:
                continue

            for ii in range(len(Nbonds_list) - 1):
                Nbonds0 = Nbonds_list[ii]
                Nbonds1 = Nbonds_list[ii + 1]
                if Nbonds1 - Nbonds0 != 1:
                    continue

                for charge in entries[formula][Nbonds0]:
                    if charge not in entries[formula][Nbonds1]:
                        continue

                    for entry1 in entries[formula][Nbonds1][charge]:
                        rxns, subgs = cls._generate_one(
                            entry1, entries, formula, Nbonds0, charge, cls
                        )
                        reactions.extend(rxns)
                        for r, g in zip(rxns, subgs):
                            families, templates = categorize(r, families, templates, g, charge)

        return reactions, families

    @staticmethod
    def _generate_one(
        entry1, entries, formula, Nbonds0, charge, cls
    ) -> Tuple[List[Reaction], List[nx.MultiDiGraph]]:
        """
        Helper function to generate reactions for one molecule entry.
        """
        reactions = []
        sub_graphs = []
        for bond in entry1.bonds:
            mg = copy.deepcopy(entry1.mol_graph)
            mg.break_edge(bond[0], bond[1], allow_reverse=True)
            if nx.is_weakly_connected(mg.graph):
                for entry0 in entries[formula][Nbonds0][charge]:
                    isomorphic, node_mapping = is_isomorphic(entry0.graph, mg.graph)
                    if isomorphic:
                        rct_mp, prdt_mp = generate_atom_mapping_1_1(node_mapping)
                        r = cls(
                            entry0,
                            entry1,
                            reactant_atom_mapping=rct_mp,
                            product_atom_mapping=prdt_mp,
                        )
                        indices = extract_bond_environment(entry1.mol_graph, [tuple(bond)])
                        subg = entry1.graph.subgraph(list(indices)).copy().to_undirected()

                        reactions.append(r)
                        sub_graphs.append(subg)

                        break

        return reactions, sub_graphs

    def reaction_type(self) -> Mapping_ReactionType_Dict:
        """
        A method to identify type of intramolecular single bond change
        reaction (bond breakage or formation)

        Returns:
            Dictionary of the form {"class": "IntramolSingleBondChangeReaction",
            "rxn_type_A": rxn_type_A, "rxn_type_B": rxn_type_B}
            where rnx_type_A is the primary type of the reaction based on the
            reactant and product of the IntramolSingleBondChangeReaction
            object, and the backwards of this reaction would be rnx_type_B
        """
        if self.product.charge < self.reactant.charge:
            rxn_type_A = "Intramolecular single bond breakage"
            rxn_type_B = "Intramolecular single bond formation"
        else:
            rxn_type_A = "Intramolecular single bond formation"
            rxn_type_B = "Intramolecular single bond breakage"

        reaction_type = {
            "class": "IntramolSingleBondChangeReaction",
            "rxn_type_A": rxn_type_A,
            "rxn_type_B": rxn_type_B,
        }
        return reaction_type

    def free_energy(self, temperature=298.15) -> Mapping_Energy_Dict:
        """
        A method to determine the free energy of the intramolecular single bond change
        reaction.

        Args:
            temperature:

        Returns:
            Dictionary of the form {"free_energy_A": energy_A, "free_energy_B": energy_B}
            where free_energy_A is the primary type of the reaction based on
            the reactant and product of the IntramolSingleBondChangeReaction
            object, and the backwards of this reaction would be free_energy_B.
        """
        entry0 = self.reactant
        entry1 = self.product
        if entry1.get_free_energy() is not None and entry0.get_free_energy() is not None:
<<<<<<< HEAD
            free_energy_A = entry1.get_free_energy(temperature) - entry0.get_free_energy(
                temperature
            )
            free_energy_B = entry0.get_free_energy(temperature) - entry1.get_free_energy(
                temperature
=======
            free_energy_A = entry1.get_free_energy(temp=temperature) - entry0.get_free_energy(
                temp=temperature
            )
            free_energy_B = entry0.get_free_energy(temp=temperature) - entry1.get_free_energy(
                temp=temperature
>>>>>>> b8d11d7f
            )
        else:
            free_energy_A = None
            free_energy_B = None

        return {"free_energy_A": free_energy_A, "free_energy_B": free_energy_B}

    def energy(self) -> Mapping_Energy_Dict:
        """
        A method to determine the energy of the intramolecular single bond change
        reaction.

        Returns:
            Dictionary of the form {"energy_A": energy_A, "energy_B": energy_B}
            where energy_A is the primary type of the reaction based on
            the reactant and product of the IntramolSingleBondChangeReaction object,
            and the backwards of this reaction would be energy_B.
        """

        if self.product.energy is not None and self.reactant.energy is not None:
            energy_A = self.product.energy - self.reactant.energy
            energy_B = self.reactant.energy - self.product.energy

        else:
            energy_A = None
            energy_B = None

        return {"energy_A": energy_A, "energy_B": energy_B}

    def rate_constant(self, temperature=298.15) -> Mapping_Energy_Dict:
        if isinstance(self.rate_calculator, ReactionRateCalculator):
            return {
                "k_A": self.rate_calculator.calculate_rate_constant(temperature=temperature),
                "k_B": self.rate_calculator.calculate_rate_constant(
                    temperature=temperature, reverse=True
                ),
            }
        elif isinstance(self.rate_calculator, ExpandedBEPRateCalculator):
            return {
                "k_A": self.rate_calculator.calculate_rate_constant(temperature=temperature),
                "k_B": self.rate_calculator.calculate_rate_constant(
                    temperature=temperature, reverse=True
                ),
            }
        else:
            rate_constant = dict()
            free_energy = self.free_energy(temperature=temperature)

            ga = free_energy["free_energy_A"]
            gb = free_energy["free_energy_B"]

            if free_energy["free_energy_A"] < 0:
                rate_constant["k_A"] = k * temperature / h
            else:
                rate_constant["k_A"] = (
                    k * temperature / h * np.exp(-1 * ga * 96487 / (R * temperature))
                )

            if free_energy["free_energy_B"] < 0:
                rate_constant["k_B"] = k * temperature / h
            else:
                rate_constant["k_B"] = (
                    k * temperature / h * np.exp(-1 * gb * 96487 / (R * temperature))
                )

            return rate_constant

    def as_dict(self) -> dict:
        if self.transition_state is None:
            ts = None
        else:
            ts = self.transition_state.as_dict()

        if self.rate_calculator is None:
            rc = None
        else:
            rc = self.rate_calculator.as_dict()

        d = {
            "@module": self.__class__.__module__,
            "@class": self.__class__.__name__,
            "reactants": [r.as_dict() for r in self.reactants],
            "products": [p.as_dict() for p in self.products],
            "reactant": self.reactant.as_dict(),
            "product": self.product.as_dict(),
            "transition_state": ts,
            "rate_calculator": rc,
            "parameters": self.parameters,
            "reactants_atom_mapping": self.reactants_atom_mapping,
            "products_atom_mapping": self.products_atom_mapping,
        }

        return d

    @classmethod
    def from_dict(cls, d):
        reactant = MoleculeEntry.from_dict(d["reactant"])
        product = MoleculeEntry.from_dict(d["product"])
        if d["transition_state"] is None:
            ts = None
            if d["rate_calculator"] is None:
                rate_calculator = None
            else:
                rate_calculator = ExpandedBEPRateCalculator.from_dict(d["rate_calculator"])
        else:
            ts = MoleculeEntry.from_dict(d["transition_state"])
            rate_calculator = ReactionRateCalculator.from_dict(d["rate_calculator"])

        reactants_atom_mapping = [
            {int(k): v for k, v in mp.items()} for mp in d["reactants_atom_mapping"]
        ]
        products_atom_mapping = [
            {int(k): v for k, v in mp.items()} for mp in d["products_atom_mapping"]
        ]

        reaction = cls(
            reactant,
            product,
            transition_state=ts,
            parameters=d["parameters"],
            reactant_atom_mapping=reactants_atom_mapping[0],
            product_atom_mapping=products_atom_mapping[0],
        )
        reaction.rate_calculator = rate_calculator
        return reaction


# TODO rename to IntermolSingleBondChangeReaction, rename argument `product` to `products`
class IntermolecularReaction(Reaction):
    """
    A class to define intermolecular single bond change as follows:

    Intermolecular breakage / formation of one bond
    A <-> B + C aka B + C <-> A
    Three entries with:
        comp(A) = comp(B) + comp(C)
        charge(A) = charge(B) + charge(C)
        removing one of the edges in A yields two disconnected subgraphs
        that are isomorphic to B and C

    Args:
        reactant: list of single molecular entry
        product: list of two molecular entries
        transition_state: A MoleculeEntry representing a transition state for the reaction.
        parameters: Any additional data about this reaction
        reactant_atom_mapping: atom mapping number dict for reactant
        products_atom_mapping: list of atom mapping number dict for products
    """

    def __init__(
        self,
        reactant: MoleculeEntry,
        product: List[MoleculeEntry],
        transition_state: Optional[MoleculeEntry] = None,
        parameters: Optional[Dict] = None,
        reactant_atom_mapping: Optional[Atom_Mapping_Dict] = None,
        products_atom_mapping: Optional[List[Atom_Mapping_Dict]] = None,
    ):
        self.reactant = reactant
        self.product_0 = product[0]
        self.product_1 = product[1]

        rcts_mp = [reactant_atom_mapping] if reactant_atom_mapping is not None else None
        prdts_mp = products_atom_mapping if products_atom_mapping is not None else None

        super().__init__(
            [self.reactant],
            [self.product_0, self.product_1],
            transition_state=transition_state,
            parameters=parameters,
            reactants_atom_mapping=rcts_mp,
            products_atom_mapping=prdts_mp,
        )

    def graph_representation(self) -> nx.DiGraph:
        """
        A method to convert a IntermolecularReaction class object into graph
        representation (nx.Digraph object).
        IntermolecularReaction must be of type 1 reactant -> 2 products

        Returns:
            nx.Digraph object of a single IntermolecularReaction object
        """

        return graph_rep_1_2(self)

    @classmethod
    def generate(cls, entries: MappingDict) -> Tuple[List[Reaction], Mapping_Family_Dict]:
        reactions = list()
        families = dict()
        templates = list()

        for formula in entries:
            for Nbonds in entries[formula]:
                if Nbonds <= 0:
                    continue

                for charge in entries[formula][Nbonds]:
                    for entry in entries[formula][Nbonds][charge]:
                        rxns, subgs = cls._generate_one(entry, entries, charge, cls)
                        reactions.extend(rxns)
                        for r, g in zip(rxns, subgs):
                            families, templates = categorize(r, families, templates, g, charge)

        return reactions, families

    @staticmethod
    def _generate_one(entry, entries, charge, cls) -> Tuple[List[Reaction], List[nx.MultiDiGraph]]:
        """
        Helper function to generate reactions for one molecule entry.
        """
        reactions = []
        sub_graphs = []

        for edge in entry.bonds:
            bond = [(edge[0], edge[1])]
            try:
                frags = entry.mol_graph.split_molecule_subgraphs(bond, allow_reverse=True)
                formula0 = frags[0].molecule.composition.alphabetical_formula
                Nbonds0 = len(frags[0].graph.edges())
                formula1 = frags[1].molecule.composition.alphabetical_formula
                Nbonds1 = len(frags[1].graph.edges())

                if (
                    formula0 not in entries
                    or formula1 not in entries
                    or Nbonds0 not in entries[formula0]
                    or Nbonds1 not in entries[formula1]
                ):
                    continue

                for charge0 in entries[formula0][Nbonds0]:
                    charge1 = charge - charge0
                    if charge1 not in entries[formula1][Nbonds1]:
                        continue

                    for entry0 in entries[formula0][Nbonds0][charge0]:
                        isomorphic0, _ = is_isomorphic(frags[0].graph, entry0.graph)
                        if isomorphic0:

                            for entry1 in entries[formula1][Nbonds1][charge1]:
                                isomorphic1, _ = is_isomorphic(frags[1].graph, entry1.graph)
                                if isomorphic1:
                                    rct_mp, prdts_mp = generate_atom_mapping_1_2(
                                        entry, [entry0, entry1], [edge]
                                    )
                                    r = cls(
                                        entry,
                                        [entry0, entry1],
                                        reactant_atom_mapping=rct_mp,
                                        products_atom_mapping=prdts_mp,
                                    )

                                    mg = entry.mol_graph
                                    indices = extract_bond_environment(mg, [tuple(edge)])
                                    subg = mg.graph.subgraph(list(indices)).copy().to_undirected()

                                    reactions.append(r)
                                    sub_graphs.append(subg)

                                    break
                            break
            except MolGraphSplitError:
                pass

        return reactions, sub_graphs

    def reaction_type(self) -> Mapping_ReactionType_Dict:
        """
        A method to identify type of intermoleular reaction (bond
        decomposition from one to two or formation from two to one molecules)

        Returns:
            Dictionary of the form {"class": "IntermolecularReaction",
            "rxn_type_A": rxn_type_A, "rxn_type_B": rxn_type_B},
            where rnx_type_A is the primary type of the reaction based on the
            reactant and product of the IntermolecularReaction
            object, and the backwards of this reaction would be rnx_type_B
        """
        rxn_type_A = "Molecular decomposition breaking one bond A -> B+C"
        rxn_type_B = "Molecular formation from one new bond A+B -> C"

        reaction_type = {
            "class": "IntermolecularReaction",
            "rxn_type_A": rxn_type_A,
            "rxn_type_B": rxn_type_B,
        }
        return reaction_type

    def free_energy(self, temperature=298.15) -> Mapping_Energy_Dict:
        """
        A method to determine the free energy of the intermolecular reaction.

        Args:
            temperature:

        Returns:
            Dictionary of the form {"free_energy_A": energy_A, "free_energy_B": energy_B}
            where free_energy_A is the primary type of the reaction based on
            the reactant and product of the IntermolecularReaction
            object, and the backwards of this reaction would be free_energy_B.
        """
        g_entry = self.reactant.get_free_energy
        g_0 = self.product_0.get_free_energy
        g_1 = self.product_1.get_free_energy

        if g_1() is not None and g_0() is not None and g_entry() is not None:
<<<<<<< HEAD
            free_energy_A = g_0(temperature) + g_1(temperature) - g_entry(temperature)
            free_energy_B = g_entry(temperature) - g_0(temperature) - g_1(temperature)
=======
            free_energy_A = (
                g_0(temp=temperature) + g_1(temp=temperature) - g_entry(temp=temperature)
            )
            free_energy_B = (
                g_entry(temp=temperature) - g_0(temp=temperature) - g_1(temp=temperature)
            )
>>>>>>> b8d11d7f

        else:
            free_energy_A = None
            free_energy_B = None

        return {"free_energy_A": free_energy_A, "free_energy_B": free_energy_B}

    def energy(self) -> Mapping_Energy_Dict:
        """
        A method to determine the energy of the intermolecular reaction.

        Returns:
            Dictionary of the form {"energy_A": energy_A, "energy_B": energy_B}
            where energy_A is the primary type of the reaction based on the
            reactant and product of the IntermolecularReaction
            object, and the backwards of this reaction would be energy_B.
        """
        if (
            self.product_1.energy is not None
            and self.product_0.energy is not None
            and self.reactant.energy is not None
        ):
            energy_A = self.product_0.energy + self.product_1.energy - self.reactant.energy
            energy_B = self.reactant.energy - self.product_0.energy - self.product_1.energy

        else:
            energy_A = None
            energy_B = None

        return {"energy_A": energy_A, "energy_B": energy_B}

    def rate_constant(self, temperature=298.15) -> Mapping_Energy_Dict:
        if isinstance(self.rate_calculator, ReactionRateCalculator):
            return {
                "k_A": self.rate_calculator.calculate_rate_constant(temperature=temperature),
                "k_B": self.rate_calculator.calculate_rate_constant(
                    temperature=temperature, reverse=True
                ),
            }
        elif isinstance(self.rate_calculator, ExpandedBEPRateCalculator):
            return {
                "k_A": self.rate_calculator.calculate_rate_constant(temperature=temperature),
                "k_B": self.rate_calculator.calculate_rate_constant(
                    temperature=temperature, reverse=True
                ),
            }
        else:
            rate_constant = dict()
            free_energy = self.free_energy(temperature=temperature)

            ga = free_energy["free_energy_A"]
            gb = free_energy["free_energy_B"]

            if free_energy["free_energy_A"] < 0:
                rate_constant["k_A"] = k * temperature / h
            else:
                rate_constant["k_A"] = (
                    k * temperature / h * np.exp(-1 * ga * 96487 / (R * temperature))
                )

            if free_energy["free_energy_B"] < 0:
                rate_constant["k_B"] = k * temperature / h
            else:
                rate_constant["k_B"] = (
                    k * temperature / h * np.exp(-1 * gb * 96487 / (R * temperature))
                )

            return rate_constant

    def as_dict(self) -> dict:
        if self.transition_state is None:
            ts = None
        else:
            ts = self.transition_state.as_dict()

        if self.rate_calculator is None:
            rc = None
        else:
            rc = self.rate_calculator.as_dict()

        d = {
            "@module": self.__class__.__module__,
            "@class": self.__class__.__name__,
            "reactants": [r.as_dict() for r in self.reactants],
            "products": [p.as_dict() for p in self.products],
            "reactant": self.reactant.as_dict(),
            "product_0": self.product_0.as_dict(),
            "product_1": self.product_1.as_dict(),
            "transition_state": ts,
            "rate_calculator": rc,
            "parameters": self.parameters,
            "reactants_atom_mapping": self.reactants_atom_mapping,
            "products_atom_mapping": self.products_atom_mapping,
        }

        return d

    @classmethod
    def from_dict(cls, d):
        reactant = MoleculeEntry.from_dict(d["reactant"])
        product_0 = MoleculeEntry.from_dict(d["product_0"])
        product_1 = MoleculeEntry.from_dict(d["product_1"])
        if d["transition_state"] is None:
            ts = None
            if d["rate_calculator"] is None:
                rate_calculator = None
            else:
                rate_calculator = ExpandedBEPRateCalculator.from_dict(d["rate_calculator"])
        else:
            ts = MoleculeEntry.from_dict(d["transition_state"])
            rate_calculator = ReactionRateCalculator.from_dict(d["rate_calculator"])

        reactants_atom_mapping = [
            {int(k): v for k, v in mp.items()} for mp in d["reactants_atom_mapping"]
        ]
        products_atom_mapping = [
            {int(k): v for k, v in mp.items()} for mp in d["products_atom_mapping"]
        ]

        reaction = cls(
            reactant,
            [product_0, product_1],
            transition_state=ts,
            parameters=d["parameters"],
            reactant_atom_mapping=reactants_atom_mapping[0],
            products_atom_mapping=products_atom_mapping,
        )
        reaction.rate_calculator = rate_calculator
        return reaction


# TODO rename to CoordinateBondChangeReaction, and rename argument `product` to `products` and
class CoordinationBondChangeReaction(Reaction):
    """
    A class to define coordination bond change as follows:

    Simultaneous formation / breakage of multiple coordination bonds
    A + M <-> AM aka AM <-> A + M
    Three entries with:
        M = Li, Mg, Ca, or Zn
        comp(AM) = comp(A) + comp(M)
        charge(AM) = charge(A) + charge(M)
        removing two M-containing edges in AM yields two disconnected subgraphs that
        are isomorphic to A and M

    Args:
        reactant: molecular entry
        product: list of two molecular entries
        transition_state: a MoleculeEntry representing a transition state
        parameters: any additional data about this reaction
        reactant_atom_mapping: atom mapping number dict for reactant
        products_atom_mapping: list of atom mapping number dict for products
    """

    def __init__(
        self,
        reactant: MoleculeEntry,
        product: List[MoleculeEntry],
        transition_state: Optional[MoleculeEntry] = None,
        parameters: Optional[Dict] = None,
        reactant_atom_mapping: Optional[Atom_Mapping_Dict] = None,
        products_atom_mapping: Optional[List[Atom_Mapping_Dict]] = None,
    ):
        self.reactant = reactant
        self.product_0 = product[0]
        self.product_1 = product[1]

        rcts_mp = [reactant_atom_mapping] if reactant_atom_mapping is not None else None
        prdts_mp = products_atom_mapping if products_atom_mapping is not None else None

        super().__init__(
            [self.reactant],
            [self.product_0, self.product_1],
            transition_state=transition_state,
            parameters=parameters,
            reactants_atom_mapping=rcts_mp,
            products_atom_mapping=prdts_mp,
        )

    def graph_representation(self) -> nx.DiGraph:
        """
        A method to convert a CoordinationBondChangeReaction class object into graph
        representation (nx.Digraph object).

        CoordinationBondChangeReaction must be of type 1 reactant -> 2 products

        Returns:
             nx.Digraph object of a single CoordinationBondChangeReaction object
        """

        return graph_rep_1_2(self)

    @classmethod
    def generate(cls, entries: MappingDict) -> Tuple[List[Reaction], Mapping_Family_Dict]:

        # find metal entries
        M_entries = dict()
        for formula in entries:
            if formula in ["Li1", "Mg1", "Ca1", "Zn1"]:
                if formula not in M_entries:
                    M_entries[formula] = dict()
                for charge in entries[formula][0]:
                    assert len(entries[formula][0][charge]) == 1
                    M_entries[formula][charge] = entries[formula][0][charge][0]

        reactions = list()
        families = dict()
        templates = list()

        if not M_entries:
            return reactions, families

        for formula in entries:
            if "Li" in formula or "Mg" in formula or "Ca" in formula or "Zn" in formula:

                for Nbonds in entries[formula]:
                    if Nbonds <= 2:
                        continue

                    for charge in entries[formula][Nbonds]:
                        for entry in entries[formula][Nbonds][charge]:
                            rxns, subgs = cls._generate_one(entry, entries, M_entries, cls)
                            reactions.extend(rxns)
                            for r, g in zip(rxns, subgs):
                                families, templates = categorize(r, families, templates, g, charge)

        return reactions, families

    @staticmethod
    def _generate_one(
        entry, entries, M_entries, cls
    ) -> Tuple[List[Reaction], List[nx.MultiDiGraph]]:
        """
        Helper function to generate reactions for one molecule entry.
        """
        reactions = []
        sub_graphs = []

        nosplit_M_bonds = list()

        for bond in entry.bonds:
            if (
                str(entry.molecule.sites[bond[0]].species) in M_entries
                or str(entry.molecule.sites[bond[1]].species) in M_entries
            ):
                M_bond = (bond[0], bond[1])
                try:
                    entry.mol_graph.split_molecule_subgraphs([M_bond], allow_reverse=True)
                except MolGraphSplitError:
                    nosplit_M_bonds.append(M_bond)

        bond_pairs = itertools.combinations(nosplit_M_bonds, 2)

        for bond_pair in bond_pairs:
            try:
                frags = entry.mol_graph.split_molecule_subgraphs(bond_pair, allow_reverse=True)
                M_ind = None
                M_formula = None

                for ii, frag in enumerate(frags):
                    frag_formula = frag.molecule.composition.alphabetical_formula
                    if frag_formula in M_entries:
                        M_ind = ii
                        M_formula = frag_formula
                        break

                if M_ind is None:
                    continue

                for ii, frag in enumerate(frags):
                    if ii == M_ind:
                        continue

                    nonM_formula = frag.molecule.composition.alphabetical_formula
                    nonM_Nbonds = len(frag.graph.edges())
                    if nonM_formula not in entries or nonM_Nbonds not in entries[nonM_formula]:
                        continue

                    for nonM_charge in entries[nonM_formula][nonM_Nbonds]:
                        M_charge = entry.charge - nonM_charge
                        if M_charge not in M_entries[M_formula]:
                            continue

                        for nonM_entry in entries[nonM_formula][nonM_Nbonds][nonM_charge]:
                            isomorphic, _ = is_isomorphic(frag.graph, nonM_entry.graph)
                            if isomorphic:
                                this_m = M_entries[M_formula][M_charge]

                                rct_mp, prdts_mp = generate_atom_mapping_1_2(
                                    entry, [nonM_entry, this_m], bond_pair
                                )

                                r = cls(
                                    entry,
                                    [nonM_entry, this_m],
                                    reactant_atom_mapping=rct_mp,
                                    products_atom_mapping=prdts_mp,
                                )
                                mg = entry.mol_graph
                                indices = extract_bond_environment(mg, list(bond_pair))
                                subg = mg.graph.subgraph(list(indices)).copy().to_undirected()

                                reactions.append(r)
                                sub_graphs.append(subg)

                                break

            except MolGraphSplitError:
                pass

        return reactions, sub_graphs

    def reaction_type(self) -> Mapping_ReactionType_Dict:
        """
        A method to identify type of coordination bond change reaction (bond breaking
        from one to two or forming from two to one molecules)

        Returns:
            Dictionary of the form {"class": "CoordinationBondChangeReaction",
                                    "rxn_type_A": rxn_type_A, "rxn_type_B": rxn_type_B}
            where rnx_type_A is the primary type of the reaction based on the
            reactant and product of the CoordinationBondChangeReaction
            object, and the backwards of this reaction would be rnx_type_B
        """

        rxn_type_A = "Coordination bond breaking AM -> A+M"
        rxn_type_B = "Coordination bond forming A+M -> AM"

        reaction_type = {
            "class": "CoordinationBondChangeReaction",
            "rxn_type_A": rxn_type_A,
            "rxn_type_B": rxn_type_B,
        }
        return reaction_type

    def free_energy(self, temperature=298.15) -> Mapping_Energy_Dict:
        """
        A method to determine the free energy of the coordination bond change reaction

        Args:
            temperature:

        Returns:
            Dictionary of the form {"free_energy_A": energy_A, "free_energy_B": energy_B}
            where free_energy_A is the primary type of the reaction based
            on the reactant and product of the CoordinationBondChangeReaction
            object, and the backwards of this reaction would be free_energy_B.
        """
        g_entry = self.reactant.get_free_energy
        g_0 = self.product_0.get_free_energy
        g_1 = self.product_1.get_free_energy

        if g_1() is not None and g_0() is not None and g_entry() is not None:
<<<<<<< HEAD
            free_energy_A = g_0(temperature) + g_1(temperature) - g_entry(temperature)
            free_energy_B = g_entry(temperature) - g_0(temperature) - g_1(temperature)
=======
            free_energy_A = (
                g_0(temp=temperature) + g_1(temp=temperature) - g_entry(temp=temperature)
            )
            free_energy_B = (
                g_entry(temp=temperature) - g_0(temp=temperature) - g_1(temp=temperature)
            )
>>>>>>> b8d11d7f

        else:
            free_energy_A = None
            free_energy_B = None

        return {"free_energy_A": free_energy_A, "free_energy_B": free_energy_B}

    def energy(self) -> Mapping_Energy_Dict:
        """
        A method to determine the energy of the coordination bond change reaction

        Returns:
            Dictionary of the form {"energy_A": energy_A, "energy_B": energy_B}
            where energy_A is the primary type of the reaction based on the
            reactant and product of the CoordinationBondChangeReaction
            object, and the backwards of this reaction would be energy_B.
        """
        if (
            self.product_1.energy is not None
            and self.product_0.energy is not None
            and self.reactant.energy is not None
        ):
            energy_A = self.product_0.energy + self.product_1.energy - self.reactant.energy
            energy_B = self.reactant.energy - self.product_0.energy - self.product_1.energy

        else:
            energy_A = None
            energy_B = None

        return {"energy_A": energy_A, "energy_B": energy_B}

    def rate_constant(self, temperature=298.15) -> Mapping_Energy_Dict:
        if isinstance(self.rate_calculator, ReactionRateCalculator):
            return {
                "k_A": self.rate_calculator.calculate_rate_constant(temperature=temperature),
                "k_B": self.rate_calculator.calculate_rate_constant(
                    temperature=temperature, reverse=True
                ),
            }
        elif isinstance(self.rate_calculator, ExpandedBEPRateCalculator):
            return {
                "k_A": self.rate_calculator.calculate_rate_constant(temperature=temperature),
                "k_B": self.rate_calculator.calculate_rate_constant(
                    temperature=temperature, reverse=True
                ),
            }
        else:
            rate_constant = dict()
            free_energy = self.free_energy()

            ga = free_energy["free_energy_A"]
            gb = free_energy["free_energy_B"]

            if free_energy["free_energy_A"] < 0:
                rate_constant["k_A"] = k * temperature / h
            else:
                rate_constant["k_A"] = (
                    k * temperature / h * np.exp(-1 * ga * 96487 / (R * temperature))
                )

            if free_energy["free_energy_B"] < 0:
                rate_constant["k_B"] = k * temperature / h
            else:
                rate_constant["k_B"] = (
                    k * temperature / h * np.exp(-1 * gb * 96487 / (R * temperature))
                )

            return rate_constant

    def as_dict(self) -> dict:
        if self.transition_state is None:
            ts = None
        else:
            ts = self.transition_state.as_dict()

        if self.rate_calculator is None:
            rc = None
        else:
            rc = self.rate_calculator.as_dict()

        d = {
            "@module": self.__class__.__module__,
            "@class": self.__class__.__name__,
            "reactants": [r.as_dict() for r in self.reactants],
            "products": [p.as_dict() for p in self.products],
            "reactant": self.reactant.as_dict(),
            "product_0": self.product_0.as_dict(),
            "product_1": self.product_1.as_dict(),
            "transition_state": ts,
            "rate_calculator": rc,
            "parameters": self.parameters,
            "reactants_atom_mapping": self.reactants_atom_mapping,
            "products_atom_mapping": self.products_atom_mapping,
        }

        return d

    @classmethod
    def from_dict(cls, d):
        reactant = MoleculeEntry.from_dict(d["reactant"])
        product_0 = MoleculeEntry.from_dict(d["product_0"])
        product_1 = MoleculeEntry.from_dict(d["product_1"])
        if d["transition_state"] is None:
            ts = None
            if d["rate_calculator"] is None:
                rate_calculator = None
            else:
                rate_calculator = ExpandedBEPRateCalculator.from_dict(d["rate_calculator"])
        else:
            ts = MoleculeEntry.from_dict(d["transition_state"])
            rate_calculator = ReactionRateCalculator.from_dict(d["rate_calculator"])

        reactants_atom_mapping = [
            {int(k): v for k, v in mp.items()} for mp in d["reactants_atom_mapping"]
        ]
        products_atom_mapping = [
            {int(k): v for k, v in mp.items()} for mp in d["products_atom_mapping"]
        ]

        reaction = cls(
            reactant,
            [product_0, product_1],
            transition_state=ts,
            parameters=d["parameters"],
            reactant_atom_mapping=reactants_atom_mapping[0],
            products_atom_mapping=products_atom_mapping,
        )
        reaction.rate_calculator = rate_calculator
        return reaction


class ConcertedReaction(Reaction):
    """
    A class to define concerted reactions.
    User can specify either allowing <=1 bond breakage + <=1 bond formation
    OR <=2 bond breakage + <=2 bond formation.
    User can also specify how many electrons are allowed to involve in a
    reaction.
    Can only deal with <= 2 reactants and <=2 products for now.
    For 1 reactant -> 1 product reactions, a maximum 1 bond breakage and 1
    bond formation is allowed,
    even when the user specify "<=2 bond breakage + <=2 bond formation".
    Args:
        reactant([MoleculeEntry]): list of 1-2 molecular entries
        product([MoleculeEntry]): list of 1-2 molecular entries
        transition_state (MoleculeEntry or None): A MoleculeEntry
        representing a
            transition state for the reaction.
        parameters (dict): Any additional data about this reaction
    """

    def __init__(
        self,
        reactant: List[MoleculeEntry],
        product: List[MoleculeEntry],
        transition_state: Optional[MoleculeEntry] = None,
        electron_free_energy: Optional[float] = None,
        parameters: Optional[Dict] = None,
    ):
        """
          Initilizes IntermolecularReaction.reactant to be in the form of a
              MoleculeEntry,
          IntermolecularReaction.product to be in the form of [MoleculeEntry_0,
                                                               MoleculeEntry_1],
          Reaction.reactant to be in the form of a of a list of MoleculeEntry
              of length 1
          Reaction.products to be in the form of a of a list of MoleculeEntry
              of length 2
        Args:
          reactant: MoleculeEntry object
          product: list of MoleculeEntry object of length 2
          transition_state: MoleculeEntry representing the TS for the reaction

        """

        self.reactants = reactant
        self.products = product
        self.electron_free_energy = electron_free_energy
        self.electron_energy = None
        super().__init__(
            reactant, product, transition_state=transition_state, parameters=parameters
        )

    def graph_representation(self,) -> nx.DiGraph:  # temp here, use graph_rep_1_2 instead

        """
        A method to convert a Concerted class object into graph
            representation (nx.Digraph object).
        IntermolecularReaction must be of type 1 reactant -> 2 products
        :return nx.Digraph object of a single IntermolecularReaction object
        """
        if len(self.reactants) == len(self.products) == 1:
            return graph_rep_1_1(self)
        elif len(self.reactants) == 1 and len(self.products) == 2:
            return graph_rep_1_2(self)
        elif len(self.reactants) == 2 and len(self.products) == 1:
            self.reactants, self.products = self.products, self.reactants
            return graph_rep_1_2(self)
        elif len(self.reactants) == len(self.products) == 2:
            return graph_rep_2_2(self)

    @classmethod
    def generate(
        cls,
        entries_list: [MoleculeEntry],
        name="nothing",
        read_file=False,
        num_processors=16,
        reaction_type="break2_form2",
        allowed_charge_change=0,
    ) -> Tuple[List[Reaction], Mapping_Family_Dict]:

        """
        A method to generate all the possible concerted reactions from given
        entries_list.
        Args:
           :param entries_list, entries_list = [MoleculeEntry]
           :param name(str): The name to put in FindConcertedReactions class. For
                 reading in the files generated from that class.
           :param read_file(bool): whether to read in the file generated from
                 the FindConcertedReactions class.
                 If true, name+'_concerted_rxns.json' has to be present in the
                 running directory. If False, will find concerted reactions
                 on the fly. Note that this will take a couple hours when
                 running on 16 CPU with < 100 entries.
           :param num_processors:
           :param reaction_type: Can choose from "break2_form2" and
                 "break1_form1"
           :param allowed_charge_change: How many charge changes are allowed
                 in a concerted reaction. If zero, sum(reactant total
                 charges) = sun(product total charges). If n(non-zero),
                 allow n-electron redox reactions.
           :return list of IntermolecularReaction class objects
        """
        if read_file:
            all_concerted_reactions = loadfn(name + "_concerted_rxns.json")
        else:
            from pymatgen.reaction_network.extract_reactions import FindConcertedReactions

            FCR = FindConcertedReactions(entries_list, name)
            all_concerted_reactions = FCR.get_final_concerted_reactions(
                name, num_processors, reaction_type
            )

        reactions = []
        for reaction in all_concerted_reactions:
            reactants = reaction[0].split("_")
            products = reaction[1].split("_")
            entries0 = [entries_list[int(item)] for item in reactants]
            entries1 = [entries_list[int(item)] for item in products]
            reactant_total_charge = np.sum([item.charge for item in entries0])
            product_total_charge = np.sum([item.charge for item in entries1])
            total_charge_change = product_total_charge - reactant_total_charge
            if abs(total_charge_change) <= allowed_charge_change:
                r = cls(entries0, entries1)
                reactions.append(r)

        # TODO: implement concept of reaction families for concerted reactions
        # with multiple reactants and multiple products
        return reactions, dict()

    def reaction_type(self) -> Mapping_ReactionType_Dict:

        """
        A method to identify type of intermoleular reaction (bond decomposition
        from one to two or formation from two to one molecules)
        Args:
           :return dictionary of the form {"class": "IntermolecularReaction",
           "rxn_type_A": rxn_type_A, "rxn_type_B": rxn_type_B}
           where rnx_type_A is the primary type of the reaction based on the
           reactant and product of the IntermolecularReaction
           object, and the backwards of this reaction would be rnx_type_B
        """

        rxn_type_A = "Concerted"
        rxn_type_B = "Concerted"

        reaction_type = {
            "class": "ConcertedReaction",
            "rxn_type_A": rxn_type_A,
            "rxn_type_B": rxn_type_B,
        }
        return reaction_type

    def free_energy(self, temperature=298.15) -> Mapping_Energy_Dict:
        """
        A method to determine the free energy of the concerted reaction
        Args:
           :return dictionary of the form {"free_energy_A": energy_A,
                                           "free_energy_B": energy_B}
           where free_energy_A is the primary type of the reaction based on
           the reactant and product of the ConcertedReaction
           object, and the backwards of this reaction would be free_energy_B.
        """

        if self.electron_free_energy is None:
            electron_free = 0.0
        else:
            electron_free = self.electron_free_energy

        cond_rct = all(reactant.get_free_energy() is not None for reactant in self.reactants)
        cond_pro = all(product.get_free_energy() is not None for product in self.products)
        if cond_rct and cond_pro:
            reactant_charge = np.sum([item.charge for item in self.reactants])
            product_charge = np.sum([item.charge for item in self.products])
            reactant_free_energy = np.sum(
                [item.get_free_energy(temperature) for item in self.reactants]
            )
            product_free_energy = np.sum(
                [item.get_free_energy(temperature) for item in self.products]
            )
            total_charge_change = product_charge - reactant_charge
            free_energy_A = (
                product_free_energy - reactant_free_energy + total_charge_change * electron_free
            )
            free_energy_B = (
                reactant_free_energy - product_free_energy - total_charge_change * electron_free
            )

        else:
            free_energy_A = None
            free_energy_B = None

        return {"free_energy_A": free_energy_A, "free_energy_B": free_energy_B}

    def energy(self) -> Mapping_Energy_Dict:
        """
        A method to determine the energy of the concerted reaction
        Args:
           :return dictionary of the form {"energy_A": energy_A,
                                           "energy_B": energy_B}
           where energy_A is the primary type of the reaction based on the
           reactant and product of the ConcertedReaction
           object, and the backwards of this reaction would be energy_B.
           Electron electronic energy set to 0 for now.
        """
        if all(reactant.energy is None for reactant in self.reactants) and all(
            product.energy is None for product in self.products
        ):
            reactant_total_charge = np.sum([item.charge for item in self.reactants])
            product_total_charge = np.sum([item.charge for item in self.products])
            reactant_total_energy = np.sum([item.energy for item in self.reactants])
            product_total_energy = np.sum([item.energy for item in self.products])
            # total_charge_change = product_total_charge - reactant_total_charge
            energy_A = product_total_energy - reactant_total_energy
            energy_B = reactant_total_energy - product_total_energy

        else:
            energy_A = None
            energy_B = None

        return {"energy_A": energy_A, "energy_B": energy_B}

    def rate_constant(self, temperature=298.15) -> Mapping_Energy_Dict:
        if isinstance(self.rate_calculator, ReactionRateCalculator):
            return {
                "k_A": self.rate_calculator.calculate_rate_constant(temperature=temperature),
                "k_B": self.rate_calculator.calculate_rate_constant(
                    temperature=temperature, reverse=True
                ),
            }
        elif isinstance(self.rate_calculator, ExpandedBEPRateCalculator):
            return {
                "k_A": self.rate_calculator.calculate_rate_constant(temperature=temperature),
                "k_B": self.rate_calculator.calculate_rate_constant(
                    temperature=temperature, reverse=True
                ),
            }
        else:
            rate_constant = dict()
            free_energy = self.free_energy()

            ga = free_energy["free_energy_A"]
            gb = free_energy["free_energy_B"]

            if free_energy["free_energy_A"] < 0:
                rate_constant["k_A"] = k * temperature / h
            else:
                rate_constant["k_A"] = (
                    k * temperature / h * np.exp(-1 * ga * 96487 / (R * temperature))
                )

            if free_energy["free_energy_B"] < 0:
                rate_constant["k_B"] = k * temperature / h
            else:
                rate_constant["k_B"] = (
                    k * temperature / h * np.exp(-1 * gb * 96487 / (R * temperature))
                )

            return rate_constant

    def as_dict(self) -> dict:
        if self.transition_state is None:
            ts = None
        else:
            ts = self.transition_state.as_dict()

        if self.rate_calculator is None:
            rc = None
        else:
            rc = self.rate_calculator.as_dict()

        d = {
            "@module": self.__class__.__module__,
            "@class": self.__class__.__name__,
            "reactants": [r.as_dict() for r in self.reactants],
            "products": [p.as_dict() for p in self.products],
            "transition_state": ts,
            "rate_calculator": rc,
            "parameters": self.parameters,
        }

        return d

    @classmethod
    def from_dict(cls, d):
        reactants = [MoleculeEntry.from_dict(r) for r in d["reactants"]]
        products = [MoleculeEntry.from_dict(p) for p in d["products"]]
        if d["transition_state"] is None:
            ts = None
            if d["rate_calculator"] is None:
                rate_calculator = None
            else:
                rate_calculator = ExpandedBEPRateCalculator.from_dict(d["rate_calculator"])
        else:
            ts = MoleculeEntry.from_dict(d["transition_state"])
            rate_calculator = ReactionRateCalculator.from_dict(d["rate_calculator"])

        parameters = d["parameters"]

        reaction = cls(reactants, products, transition_state=ts, parameters=parameters)
        reaction.rate_calculator = rate_calculator
        return reaction


def graph_rep_3_2(reaction: Reaction) -> nx.DiGraph:
    """
    A method to convert a reaction type object into graph representation. Reaction much be of type 3 reactants -> 2
    products
    Args:
       :param reaction: (any of the reaction class object, ex. RedoxReaction, IntramolSingleBondChangeReaction,
                        Concerted)
    """

    if len(reaction.reactants) != 3 or len(reaction.products) != 2:
        raise ValueError("Must provide reaction with 3 reactants and 2 products for graph_rep_3_2")

    reactant_0 = reaction.reactants[0]
    reactant_1 = reaction.reactants[1]
    reactant_2 = reaction.reactants[2]
    product_0 = reaction.products[0]
    product_1 = reaction.products[1]
    graph = nx.DiGraph()

    if product_0.parameters["ind"] <= product_1.parameters["ind"]:
        two_prod_name = str(product_0.parameters["ind"]) + "+" + str(product_1.parameters["ind"])
        two_prod_name_entry_ids = str(product_0.entry_id) + "+" + str(product_1.entry_id)
    else:
        two_prod_name = str(product_1.parameters["ind"]) + "+" + str(product_0.parameters["ind"])
        two_prod_name_entry_ids = str(product_1.entry_id) + "+" + str(product_0.entry_id)

    reactants_ind_list = np.array(
        [reactant_0.parameters["ind"], reactant_1.parameters["ind"], reactant_2.parameters["ind"],]
    )
    reactant_inds = np.argsort(reactants_ind_list)
    reactants_ind_list = np.sort(reactants_ind_list)

    reactants_name = (
        str(reactants_ind_list[0])
        + "+"
        + str(reactants_ind_list[1])
        + "+"
        + str(reactants_ind_list[2])
    )
    reactants_name_entry_ids = (
        str(reactants_ind_list[reactant_inds[0]])
        + "+"
        + str(reactants_ind_list[reactant_inds[1]])
        + "+"
        + str(reactants_ind_list[reactant_inds[2]])
    )

    two_prod_name0 = str(product_0.parameters["ind"]) + "+PR_" + str(product_1.parameters["ind"])
    two_prod_name1 = str(product_1.parameters["ind"]) + "+PR_" + str(product_0.parameters["ind"])

    if reactant_1.parameters["ind"] <= reactant_2.parameters["ind"]:
        three_reac_name0 = (
            str(reactant_0.parameters["ind"])
            + "+PR_"
            + str(reactant_1.parameters["ind"])
            + "+PR_"
            + str(reactant_2.parameters["ind"])
        )
        three_reac_entry_ids0 = (
            str(reactant_0.entry_id)
            + "+PR_"
            + str(reactant_1.entry_id)
            + "+PR_"
            + str(reactant_2.entry_id)
        )
    else:
        three_reac_name0 = (
            str(reactant_0.parameters["ind"])
            + "+PR_"
            + str(reactant_2.parameters["ind"])
            + "+PR_"
            + str(reactant_1.parameters["ind"])
        )
        three_reac_entry_ids0 = (
            str(reactant_0.entry_id)
            + "+PR_"
            + str(reactant_2.entry_id)
            + "+PR_"
            + str(reactant_1.entry_id)
        )
    if reactant_0.parameters["ind"] <= reactant_2.parameters["ind"]:
        three_reac_name1 = (
            str(reactant_1.parameters["ind"])
            + "+PR_"
            + str(reactant_0.parameters["ind"])
            + "+PR_"
            + str(reactant_2.parameters["ind"])
        )
        three_reac_entry_ids1 = (
            str(reactant_1.entry_id)
            + "+PR_"
            + str(reactant_0.entry_id)
            + "+PR_"
            + str(reactant_2.entry_id)
        )
    else:
        three_reac_name1 = (
            str(reactant_1.parameters["ind"])
            + "+PR_"
            + str(reactant_2.parameters["ind"])
            + "+PR_"
            + str(reactant_0.parameters["ind"])
        )
        three_reac_entry_ids1 = (
            str(reactant_1.entry_id)
            + "+PR_"
            + str(reactant_2.entry_id)
            + "+PR_"
            + str(reactant_0.entry_id)
        )
    if reactant_0.parameters["ind"] <= reactant_1.parameters["ind"]:
        three_reac_name2 = (
            str(reactant_2.parameters["ind"])
            + "+PR_"
            + str(reactant_0.parameters["ind"])
            + "+PR_"
            + str(reactant_1.parameters["ind"])
        )
        three_reac_entry_ids2 = (
            str(reactant_2.entry_id)
            + "+PR_"
            + str(reactant_0.entry_id)
            + "+PR_"
            + str(reactant_1.entry_id)
        )
    else:
        three_reac_name2 = (
            str(reactant_2.parameters["ind"])
            + "+PR_"
            + str(reactant_1.parameters["ind"])
            + "+PR_"
            + str(reactant_0.parameters["ind"])
        )
        three_reac_entry_ids2 = (
            str(reactant_2.entry_id)
            + "+PR_"
            + str(reactant_1.entry_id)
            + "+PR_"
            + str(reactant_0.entry_id)
        )

    node_name_A0 = three_reac_name0 + "," + two_prod_name
    node_name_A1 = three_reac_name1 + "," + two_prod_name
    node_name_A2 = three_reac_name2 + "," + two_prod_name
    node_name_B0 = two_prod_name0 + "," + reactants_name
    node_name_B1 = two_prod_name1 + "," + reactants_name

    two_prod_entry_ids0 = str(product_0.entry_id) + "+PR_" + str(product_1.entry_id)
    two_prod_entry_ids1 = str(product_1.entry_id) + "+PR_" + str(product_0.entry_id)

    entry_ids_name_A0 = three_reac_entry_ids0 + "," + two_prod_name_entry_ids
    entry_ids_name_A1 = three_reac_entry_ids1 + "," + two_prod_name_entry_ids
    entry_ids_name_A2 = three_reac_entry_ids2 + "," + two_prod_name_entry_ids
    entry_ids_name_B0 = two_prod_entry_ids0 + "," + reactants_name_entry_ids
    entry_ids_name_B1 = two_prod_entry_ids1 + "," + reactants_name_entry_ids

    rxn_type_A = reaction.reaction_type()["rxn_type_A"]
    rxn_type_B = reaction.reaction_type()["rxn_type_B"]
    energy_A = reaction.energy()["energy_A"]
    energy_B = reaction.energy()["energy_B"]
    free_energy_A = reaction.free_energy()["free_energy_A"]
    free_energy_B = reaction.free_energy()["free_energy_B"]

    graph.add_node(
        node_name_A0,
        rxn_type=rxn_type_A,
        bipartite=1,
        energy=energy_A,
        free_energy=free_energy_A,
        entry_ids=entry_ids_name_A0,
    )

    graph.add_edge(
        reactant_0.parameters["ind"],
        node_name_A0,
        softplus=softplus(free_energy_A),
        exponent=exponent(free_energy_A),
        rexp=rexp(free_energy_A),
        weight=1.0,
    )

    graph.add_edge(
        node_name_A0, product_0.parameters["ind"], softplus=0.0, exponent=0.0, weight=1.0,
    )
    graph.add_edge(
        node_name_A0, product_1.parameters["ind"], softplus=0.0, exponent=0.0, weight=1.0,
    )

    graph.add_node(
        node_name_A1,
        rxn_type=rxn_type_A,
        bipartite=1,
        energy=energy_A,
        free_energy=free_energy_A,
        entry_ids=entry_ids_name_A1,
    )

    graph.add_edge(
        reactant_1.parameters["ind"],
        node_name_A1,
        softplus=softplus(free_energy_A),
        exponent=exponent(free_energy_A),
        rexp=rexp(free_energy_A),
        weight=1.0,
    )

    graph.add_edge(
        node_name_A1, product_0.parameters["ind"], softplus=0.0, exponent=0.0, weight=1.0,
    )
    graph.add_edge(
        node_name_A1, product_1.parameters["ind"], softplus=0.0, exponent=0.0, weight=1.0,
    )

    graph.add_node(
        node_name_A2,
        rxn_type=rxn_type_A,
        bipartite=1,
        energy=energy_A,
        free_energy=free_energy_A,
        entry_ids=entry_ids_name_A2,
    )

    graph.add_edge(
        reactant_2.parameters["ind"],
        node_name_A2,
        softplus=softplus(free_energy_A),
        exponent=exponent(free_energy_A),
        rexp=rexp(free_energy_A),
        weight=1.0,
    )

    graph.add_edge(
        node_name_A1, product_0.parameters["ind"], softplus=0.0, exponent=0.0, weight=1.0,
    )
    graph.add_edge(
        node_name_A1, product_1.parameters["ind"], softplus=0.0, exponent=0.0, weight=1.0,
    )

    graph.add_node(
        node_name_B0,
        rxn_type=rxn_type_B,
        bipartite=1,
        energy=energy_B,
        free_energy=free_energy_B,
        entry_ids=entry_ids_name_B0,
    )

    graph.add_edge(
        product_0.parameters["ind"],
        node_name_B0,
        softplus=softplus(free_energy_B),
        exponent=exponent(free_energy_B),
        rexp=rexp(free_energy_A),
        weight=1.0,
    )

    graph.add_edge(
        node_name_B0, reactant_0.parameters["ind"], softplus=0.0, exponent=0.0, weight=1.0,
    )
    graph.add_edge(
        node_name_B0, reactant_1.parameters["ind"], softplus=0.0, exponent=0.0, weight=1.0,
    )
    graph.add_edge(
        node_name_B0, reactant_2.parameters["ind"], softplus=0.0, exponent=0.0, weight=1.0,
    )

    graph.add_node(
        node_name_B1,
        rxn_type=rxn_type_B,
        bipartite=1,
        energy=energy_B,
        free_energy=free_energy_B,
        entry_ids=entry_ids_name_B1,
    )

    graph.add_edge(
        product_1.parameters["ind"],
        node_name_B1,
        softplus=softplus(free_energy_B),
        exponent=exponent(free_energy_B),
        rexp=rexp(free_energy_A),
        weight=1.0,
    )

    graph.add_edge(
        node_name_B1, reactant_0.parameters["ind"], softplus=0.0, exponent=0.0, weight=1.0,
    )
    graph.add_edge(
        node_name_B1, reactant_1.parameters["ind"], softplus=0.0, exponent=0.0, weight=1.0,
    )
    graph.add_edge(
        node_name_B1, reactant_2.parameters["ind"], softplus=0.0, exponent=0.0, weight=1.0,
    )

    return graph


def graph_rep_2_2(reaction: Reaction) -> nx.DiGraph:
    """
    A method to convert a reaction type object into graph representation.
    Reaction much be of type 2 reactants -> 2 products
    Args:
       :param reaction: (any of the reaction class object, ex. RedoxReaction,
       IntramolSingleBondChangeReaction, Concerted)
    """

    if len(reaction.reactants) != 2 or len(reaction.products) != 2:
        raise ValueError("Must provide reaction with 2 reactants and 2 products for graph_rep_2_2")

    reactant_0 = reaction.reactants[0]
    reactant_1 = reaction.reactants[1]
    product_0 = reaction.products[0]
    product_1 = reaction.products[1]
    graph = nx.DiGraph()

    if product_0.parameters["ind"] <= product_1.parameters["ind"]:
        two_prod_name = str(product_0.parameters["ind"]) + "+" + str(product_1.parameters["ind"])
        two_prod_name_entry_ids = str(product_0.entry_id) + "+" + str(product_1.entry_id)
    else:
        two_prod_name = str(product_1.parameters["ind"]) + "+" + str(product_0.parameters["ind"])
        two_prod_name_entry_ids = str(product_1.entry_id) + "+" + str(product_0.entry_id)

    if reactant_0.parameters["ind"] <= reactant_1.parameters["ind"]:
        two_reac_name = str(reactant_0.parameters["ind"]) + "+" + str(reactant_1.parameters["ind"])
        two_reac_name_entry_ids = str(reactant_0.entry_id) + "+" + str(reactant_1.entry_id)
    else:
        two_reac_name = str(reactant_1.parameters["ind"]) + "+" + str(reactant_0.parameters["ind"])
        two_reac_name_entry_ids = str(reactant_1.entry_id) + "+" + str(reactant_0.entry_id)

    two_prod_name0 = str(product_0.parameters["ind"]) + "+PR_" + str(product_1.parameters["ind"])
    two_prod_name1 = str(product_1.parameters["ind"]) + "+PR_" + str(product_0.parameters["ind"])

    two_reac_name0 = str(reactant_0.parameters["ind"]) + "+PR_" + str(reactant_1.parameters["ind"])
    two_reac_name1 = str(reactant_1.parameters["ind"]) + "+PR_" + str(reactant_0.parameters["ind"])

    node_name_A0 = two_reac_name0 + "," + two_prod_name
    node_name_A1 = two_reac_name1 + "," + two_prod_name
    node_name_B0 = two_prod_name0 + "," + two_reac_name
    node_name_B1 = two_prod_name1 + "," + two_reac_name

    two_prod_entry_ids0 = str(product_0.entry_id) + "+PR_" + str(product_1.entry_id)
    two_prod_entry_ids1 = str(product_1.entry_id) + "+PR_" + str(product_0.entry_id)

    two_reac_entry_ids0 = str(reactant_0.entry_id) + "+PR_" + str(reactant_1.entry_id)
    two_reac_entry_ids1 = str(reactant_1.entry_id) + "+PR_" + str(reactant_0.entry_id)

    entry_ids_name_A0 = two_reac_entry_ids0 + "," + two_prod_name_entry_ids
    entry_ids_name_A1 = two_reac_entry_ids1 + "," + two_prod_name_entry_ids
    entry_ids_name_B0 = two_prod_entry_ids0 + "," + two_reac_name_entry_ids
    entry_ids_name_B1 = two_prod_entry_ids1 + "," + two_reac_name_entry_ids

    rxn_type_A = reaction.reaction_type()["rxn_type_A"]
    rxn_type_B = reaction.reaction_type()["rxn_type_B"]
    energy_A = reaction.energy()["energy_A"]
    energy_B = reaction.energy()["energy_B"]
    free_energy_A = reaction.free_energy()["free_energy_A"]
    free_energy_B = reaction.free_energy()["free_energy_B"]

    graph.add_node(
        node_name_A0,
        rxn_type=rxn_type_A,
        bipartite=1,
        energy=energy_A,
        free_energy=free_energy_A,
        entry_ids=entry_ids_name_A0,
    )

    graph.add_edge(
        reactant_0.parameters["ind"],
        node_name_A0,
        softplus=softplus(free_energy_A),
        exponent=exponent(free_energy_A),
        rexp=rexp(free_energy_A),
        weight=1.0,
    )

    graph.add_edge(
        node_name_A0, product_0.parameters["ind"], softplus=0.0, exponent=0.0, rexp=0.0, weight=1.0,
    )
    graph.add_edge(
        node_name_A0, product_1.parameters["ind"], softplus=0.0, exponent=0.0, rexp=0.0, weight=1.0,
    )

    graph.add_node(
        node_name_A1,
        rxn_type=rxn_type_A,
        bipartite=1,
        energy=energy_A,
        free_energy=free_energy_A,
        entry_ids=entry_ids_name_A1,
    )

    graph.add_edge(
        reactant_1.parameters["ind"],
        node_name_A1,
        softplus=softplus(free_energy_A),
        exponent=exponent(free_energy_A),
        rexp=rexp(free_energy_A),
        weight=1.0,
    )

    graph.add_edge(
        node_name_A1, product_0.parameters["ind"], softplus=0.0, exponent=0.0, rexp=0.0, weight=1.0,
    )
    graph.add_edge(
        node_name_A1, product_1.parameters["ind"], softplus=0.0, exponent=0.0, rexp=0.0, weight=1.0,
    )

    graph.add_node(
        node_name_B0,
        rxn_type=rxn_type_B,
        bipartite=1,
        energy=energy_B,
        free_energy=free_energy_B,
        entry_ids=entry_ids_name_B0,
    )

    graph.add_edge(
        product_0.parameters["ind"],
        node_name_B0,
        softplus=softplus(free_energy_B),
        exponent=exponent(free_energy_B),
        rexp=rexp(free_energy_B),
        weight=1.0,
    )

    graph.add_edge(
        node_name_B0,
        reactant_0.parameters["ind"],
        softplus=0.0,
        exponent=0.0,
        rexp=0.0,
        weight=1.0,
    )
    graph.add_edge(
        node_name_B0,
        reactant_1.parameters["ind"],
        softplus=0.0,
        exponent=0.0,
        rexp=0.0,
        weight=1.0,
    )

    graph.add_node(
        node_name_B1,
        rxn_type=rxn_type_B,
        bipartite=1,
        energy=energy_B,
        free_energy=free_energy_B,
        entry_ids=entry_ids_name_B1,
    )

    graph.add_edge(
        product_1.parameters["ind"],
        node_name_B1,
        softplus=softplus(free_energy_B),
        exponent=exponent(free_energy_B),
        rexp=rexp(free_energy_B),
        weight=1.0,
    )

    graph.add_edge(
        node_name_B1,
        reactant_0.parameters["ind"],
        softplus=0.0,
        exponent=0.0,
        rexp=0.0,
        weight=1.0,
    )
    graph.add_edge(
        node_name_B1,
        reactant_1.parameters["ind"],
        softplus=0.0,
        exponent=0.0,
        rexp=0.0,
        weight=1.0,
    )

    return graph


def graph_rep_1_2(reaction: Reaction) -> nx.DiGraph:
    """
    A method to convert a reaction type object into graph representation.
    Reaction much be of type 1 reactant -> 2 products

    Args:
       :param reaction: (any of the reaction class object, ex. RedoxReaction,
       IntramolSingleBondChangeReaction)
    """

    if len(reaction.reactants) != 1 or len(reaction.products) != 2:
        raise ValueError("Must provide reaction with 1 reactant and 2 products" "for graph_rep_1_2")

    reactant_0 = reaction.reactants[0]
    product_0 = reaction.products[0]
    product_1 = reaction.products[1]
    graph = nx.DiGraph()

    if product_0.parameters["ind"] <= product_1.parameters["ind"]:
        two_mol_name = str(product_0.parameters["ind"]) + "+" + str(product_1.parameters["ind"])
        two_mol_name_entry_ids = str(product_0.entry_id) + "+" + str(product_1.entry_id)
    else:
        two_mol_name = str(product_1.parameters["ind"]) + "+" + str(product_0.parameters["ind"])
        two_mol_name_entry_ids = str(product_1.entry_id) + "+" + str(product_0.entry_id)

    two_mol_name0 = str(product_0.parameters["ind"]) + "+PR_" + str(product_1.parameters["ind"])
    two_mol_name1 = str(product_1.parameters["ind"]) + "+PR_" + str(product_0.parameters["ind"])
    node_name_A = str(reactant_0.parameters["ind"]) + "," + two_mol_name
    node_name_B0 = two_mol_name0 + "," + str(reactant_0.parameters["ind"])
    node_name_B1 = two_mol_name1 + "," + str(reactant_0.parameters["ind"])

    two_mol_entry_ids0 = str(product_0.entry_id) + "+PR_" + str(product_1.entry_id)
    two_mol_entry_ids1 = str(product_1.entry_id) + "+PR_" + str(product_0.entry_id)
    entry_ids_name_A = str(reactant_0.entry_id) + "," + two_mol_name_entry_ids
    entry_ids_name_B0 = two_mol_entry_ids0 + "," + str(reactant_0.entry_id)
    entry_ids_name_B1 = two_mol_entry_ids1 + "," + str(reactant_0.entry_id)

    rxn_type_A = reaction.reaction_type()["rxn_type_A"]
    rxn_type_B = reaction.reaction_type()["rxn_type_B"]
    energy_A = reaction.energy()["energy_A"]
    energy_B = reaction.energy()["energy_B"]
    free_energy_A = reaction.free_energy()["free_energy_A"]
    free_energy_B = reaction.free_energy()["free_energy_B"]

    graph.add_node(
        node_name_A,
        rxn_type=rxn_type_A,
        bipartite=1,
        energy=energy_A,
        free_energy=free_energy_A,
        entry_ids=entry_ids_name_A,
    )

    graph.add_edge(
        reactant_0.parameters["ind"],
        node_name_A,
        softplus=softplus(free_energy_A),
        exponent=exponent(free_energy_A),
        rexp=rexp(free_energy_A),
        weight=1.0,
    )

    graph.add_edge(
        node_name_A, product_0.parameters["ind"], softplus=0.0, exponent=0.0, rexp=0.0, weight=1.0,
    )
    graph.add_edge(
        node_name_A, product_1.parameters["ind"], softplus=0.0, exponent=0.0, rexp=0.0, weight=1.0,
    )

    graph.add_node(
        node_name_B0,
        rxn_type=rxn_type_B,
        bipartite=1,
        energy=energy_B,
        free_energy=free_energy_B,
        entry_ids=entry_ids_name_B0,
    )
    graph.add_node(
        node_name_B1,
        rxn_type=rxn_type_B,
        bipartite=1,
        energy=energy_B,
        free_energy=free_energy_B,
        entry_ids=entry_ids_name_B1,
    )

    graph.add_edge(
        node_name_B0,
        reactant_0.parameters["ind"],
        softplus=0.0,
        exponent=0.0,
        rexp=0.0,
        weight=1.0,
    )
    graph.add_edge(
        node_name_B1,
        reactant_0.parameters["ind"],
        softplus=0.0,
        exponent=0.0,
        rexp=0.0,
        weight=1.0,
    )

    graph.add_edge(
        product_0.parameters["ind"],
        node_name_B0,
        softplus=softplus(free_energy_B),
        exponent=exponent(free_energy_B),
        rexp=rexp(free_energy_B),
        weight=1.0,
    )
    graph.add_edge(
        product_1.parameters["ind"],
        node_name_B1,
        softplus=softplus(free_energy_B),
        exponent=exponent(free_energy_B),
        rexp=rexp(free_energy_B),
        weight=1.0,
    )
    return graph


def graph_rep_1_1(reaction: Reaction) -> nx.DiGraph:
    """
    A method to convert a reaction type object into graph representation.
    Reaction much be of type 1 reactant -> 1 product

    Args:
       :param reaction:(any of the reaction class object, ex. RedoxReaction,
       IntramolSingleBondChangeReaction)
    """

    if len(reaction.reactants) != 1 or len(reaction.products) != 1:
        raise ValueError("Must provide reaction with 1 reactant and product" "for graph_rep_1_1")

    reactant_0 = reaction.reactants[0]
    product_0 = reaction.products[0]
    graph = nx.DiGraph()
    node_name_A = str(reactant_0.parameters["ind"]) + "," + str(product_0.parameters["ind"])
    node_name_B = str(product_0.parameters["ind"]) + "," + str(reactant_0.parameters["ind"])
    rxn_type_A = reaction.reaction_type()["rxn_type_A"]
    rxn_type_B = reaction.reaction_type()["rxn_type_B"]
    energy_A = reaction.energy()["energy_A"]
    energy_B = reaction.energy()["energy_B"]
    free_energy_A = reaction.free_energy()["free_energy_A"]
    free_energy_B = reaction.free_energy()["free_energy_B"]
    entry_ids_A = str(reactant_0.entry_id) + "," + str(product_0.entry_id)
    entry_ids_B = str(product_0.entry_id) + "," + str(reactant_0.entry_id)

    graph.add_node(
        node_name_A,
        rxn_type=rxn_type_A,
        bipartite=1,
        energy=energy_A,
        free_energy=free_energy_A,
        entry_ids=entry_ids_A,
    )
    graph.add_edge(
        reactant_0.parameters["ind"],
        node_name_A,
        softplus=softplus(free_energy_A),
        exponent=exponent(free_energy_A),
        rexp=rexp(free_energy_A),
        weight=1.0,
    )
    graph.add_edge(
        node_name_A, product_0.parameters["ind"], softplus=0.0, exponent=0.0, rexp=0.0, weight=1.0,
    )
    graph.add_node(
        node_name_B,
        rxn_type=rxn_type_B,
        bipartite=1,
        energy=energy_B,
        free_energy=free_energy_B,
        entry_ids=entry_ids_B,
    )
    graph.add_edge(
        product_0.parameters["ind"],
        node_name_B,
        softplus=softplus(free_energy_B),
        exponent=exponent(free_energy_B),
        rexp=rexp(free_energy_B),
        weight=1.0,
    )
    graph.add_edge(
        node_name_B, reactant_0.parameters["ind"], softplus=0.0, exponent=0.0, rexp=0.0, weight=1.0,
    )
    return graph


def categorize(reaction, families, templates, environment, charge):
    """
    Given reactants, products, and a local bonding environment, place a
        reaction into a reaction class.

    Note: This is not currently designed for redox reactions

    Args:
        reaction: Reaction object
        families: dict of dicts representing families of reactions
        templates: list of nx.Graph objects that define other families
        environment: a nx.Graph object representing a submolecule that
            defines the type of reaction
        charge: int representing the charge of the reaction
    Returns:
        families: nested dict containing categorized reactions
        templates: list of graph representations of molecule "templates"
    """

    nm = iso.categorical_node_match("specie", "ERROR")

    match = False
    bucket_templates = copy.deepcopy(templates)

    for e, template in enumerate(bucket_templates):
        if nx.is_isomorphic(environment, template, node_match=nm):
            match = True
            label = e
            if charge in families:
                if label in families[charge]:
                    families[charge][label].append(reaction)
                else:
                    families[charge][label] = [reaction]
                break
            else:
                families[charge] = {label: [reaction]}
                break
    if not match:
        label = len(templates)
        if charge in families:
            families[charge][label] = [reaction]
        else:
            families[charge] = {label: [reaction]}

        templates.append(environment)

    return families, templates


def softplus(free_energy: float) -> float:
    """
    Method to determine edge weight using softplus cost function
    """
    return float(np.log(1 + (273.0 / 500.0) * np.exp(free_energy)))


def exponent(free_energy: float) -> float:
    """
    Method to determine edge weight using exponent cost function
    """
    return float(np.exp(free_energy))


def rexp(free_energy: float) -> float:
    """
    Method to determine edge weight using exponent(dG/kt) cost function
    """
    if free_energy <= 0:
        d = np.array([[free_energy]], dtype=np.float128)
        r = np.exp(d)
    else:
        d = np.array([[free_energy]], dtype=np.float128)
        r = np.exp(38.94 * d)

    return r[0][0]


def is_isomorphic(
    g1: nx.MultiDiGraph, g2: nx.MultiDiGraph
) -> Tuple[bool, Union[None, Dict[int, int]]]:
    """
    Check the isomorphic between two graphs g1 and g2 and return the node mapping.

    Args:
        g1: nx graph
        g2: nx graph

    See Also:
        https://networkx.github.io/documentation/stable/reference/algorithms/isomorphism.vf2.html

    Returns:
        is_isomorphic: Whether graphs g1 and g2 are isomorphic.
        node_mapping: Node mapping from g1 to g2 (e.g. {0:2, 1:1, 2:0}), if g1 and g2
            are isomorphic, `None` if not isomorphic.
    """
    nm = iso.categorical_node_match("specie", "ERROR")
    GM = iso.GraphMatcher(g1.to_undirected(), g2.to_undirected(), node_match=nm)
    if GM.is_isomorphic():
        return True, GM.mapping
    else:
        return False, None


def generate_atom_mapping_1_1(
    node_mapping: Dict[int, int]
) -> Tuple[Atom_Mapping_Dict, Atom_Mapping_Dict]:
    """
    Generate rdkit style atom mapping for reactions with one reactant and one product.

    For example, given `node_mapping = {0:2, 1:0, 2:1}`, which means atoms 0, 1,
    and 2 in the reactant maps to atoms 2, 0, and 1 in the product, respectively,
    the atom mapping number for reactant atoms are simply set to their index,
    and the atom mapping number for product atoms are determined accordingly.
    As a result, this function gives: `({0:0, 1:1, 2:2}, {0:1 1:2 2:0})` as the output.
    Atoms in the reactant and product with the same atom mapping number
    (keys in the dicts) are corresponding to each other.

    Args:
        node_mapping: node mapping from reactant to product

    Returns:
        reactant_atom_mapping: rdkit style atom mapping for the reactant
        product_atom_mapping: rdkit style atom mapping for the product
    """
    reactant_atom_mapping = {k: k for k in node_mapping}
    product_atom_mapping = {v: k for k, v in node_mapping.items()}

    return reactant_atom_mapping, product_atom_mapping


def generate_atom_mapping_1_2(
    reactant: MoleculeEntry, products: List[MoleculeEntry], edges: List[Tuple[int, int]],
) -> Tuple[Atom_Mapping_Dict, List[Atom_Mapping_Dict]]:
    """
    Generate rdkit style atom mapping for reactions with one reactant and two products.

    The atom mapping number for reactant atoms are simply set to their index,
    and the atom mapping number for product atoms are determined accordingly.
    Atoms in the reactant and products with the same atom mapping number (value in the
    atom mapping dictionary {atom_index: atom_mapping_number}) corresponds to each other.

    For example, given reactant

          C 0
         / \
        /___\
       O     N---H
       1     2   3

    and the two products
          C 1
         / \
        /___\
       O     N
       2     0

    and
       H 0

    This function returns:
    reactant_atom_mapping = {0:0, 1:1, 2:2, 3:3}
    products_atom_mapping = [{0:2, 1:0, 2:1}, {0:3}]

    Args:
        reactant: reactant molecule entry
        products: products molecule entry
        edges: a list of bonds in reactant, by breaking which can form the two products

    Note:
        This function assumes the two subgraphs of the reactant obtained by breaking
        the edge are ordered the same as the products. i.e. subgraphs[0] corresponds to
        products[0] and subgraphs[1] corresponds to products[1].

    Returns:
        reactant_atom_mapping: rdkit style atom mapping number for the reactant
        products_atom_mapping: rdkit style atom mapping number for the two products
    """

    assert len(products) == 2, f"Expect 2 product molecules, got {len(products)}."

    reactant_atom_mapping = {i: i for i in range(reactant.num_atoms)}

    # Split the reactant mol graph to form two sub graphs
    # This is similar to MoleculeGraph.split_molecule_subbraphs(), but do not reorder
    # the nodes, i.e. the nodes in the subgraphs will have the same node indexes as
    original = copy.deepcopy(reactant.mol_graph)
    for edge in edges:
        original.break_edge(edge[0], edge[1], allow_reverse=True)
    components = nx.weakly_connected_components(original.graph)
    sub_graphs = [original.graph.subgraph(c) for c in components]

    products_atom_mapping = []
    for subg, prdt in zip(sub_graphs, products):
        _, node_mapping = is_isomorphic(prdt.graph, subg)
        assert node_mapping is not None, "Cannot obtain node mapping."
        products_atom_mapping.append(node_mapping)

    return reactant_atom_mapping, products_atom_mapping


def bucket_mol_entries(entries: List[MoleculeEntry], keys: Optional[List[str]] = None):
    """
    Bucket molecules into nested dictionaries according to molecule properties
    specified in keys.

    The nested dictionary has keys as given in `keys`, and the innermost value is a
    list. For example, if `keys = ['formula', 'num_bonds', 'charge']`, then the returned
    bucket dictionary is something like:

    bucket[formula][num_bonds][charge] = [mol_entry1, mol_entry2, ...]

    where mol_entry1, mol_entry2, ... have the same formula, number of bonds, and charge.

    Args:
        entries: a list of molecule entries to bucket
        keys: each str should be a molecule property.
            default to ['formula', 'num_bonds', 'charge']

    Returns:
        Nested dictionary of molecule entry bucketed according to keys.
    """
    keys = ["formula", "num_bonds", "charge"] if keys is None else keys

    num_keys = len(keys)
    buckets = {}
    for m in entries:
        b = buckets
        for i, k in enumerate(keys):
            v = getattr(m, k)
            if i == num_keys - 1:
                b.setdefault(v, []).append(m)
            else:
                b.setdefault(v, {})
            b = b[v]

    return buckets


def unbucket_mol_entries(entries: Dict) -> List[MoleculeEntry]:
    """
    Unbucket molecule entries stored in a nested dictionary to a list.

    This is the opposite operation to `bucket_mol_entries()`.

    Args:
        entries: nested dictionaries, e.g.
            bucket[formula][num_bonds][charge] = [mol_entry1, mol_entry2, ...]

    Returns:
        a list of molecule entries
    """

    def unbucket(d):
        for k, v in d.items():
            if isinstance(v, dict):
                unbucket(v)
            elif isinstance(v, Iterable):
                entries_list.extend(v)
            else:
                raise RuntimeError(
                    f"Cannot unbucket molecule entries. Unsupported data type `{type(v)}`"
                )

    entries_list = []
    unbucket(entries)

    return entries_list<|MERGE_RESOLUTION|>--- conflicted
+++ resolved
@@ -1,27 +1,21 @@
-from abc import ABCMeta, abstractmethod
 import copy
 import itertools
-import numpy as np
-from scipy.constants import h, k, R
+from abc import ABCMeta, abstractmethod
 from collections.abc import Iterable
-from typing import Dict, Tuple, Optional, Union, List
+from typing import Dict, List, Optional, Tuple, Union
 
 import networkx as nx
 import networkx.algorithms.isomorphism as iso
-
+import numpy as np
 from monty.json import MSONable
 from monty.serialization import loadfn
-
 from pymatgen.analysis.graphs import MolGraphSplitError
+from scipy.constants import R, h, k
+
+from mrnet.core.extract_reactions import FindConcertedReactions
 from mrnet.core.mol_entry import MoleculeEntry
+from mrnet.core.rates import ExpandedBEPRateCalculator, ReactionRateCalculator, RedoxRateCalculator
 from mrnet.utils.graphs import extract_bond_environment
-
-from mrnet.core.rates import (
-    ReactionRateCalculator,
-    ExpandedBEPRateCalculator,
-    RedoxRateCalculator,
-)
-
 
 __author__ = "Sam Blau, Hetal Patel, Xiaowei Xie, Evan Spotte-Smith, Mingjian Wen"
 __version__ = "0.1"
@@ -99,7 +93,9 @@
         return entry.entry_id in self.entry_ids
 
     def update_calculator(
-        self, transition_state: Optional[MoleculeEntry] = None, reference: Optional[Dict] = None,
+        self,
+        transition_state: Optional[MoleculeEntry] = None,
+        reference: Optional[Dict] = None,
     ):
         """
         Update the rate calculator with either a transition state (or a new
@@ -323,7 +319,9 @@
         return graph_rep_1_1(self)
 
     def update_calculator(
-        self, transition_state: Optional[MoleculeEntry] = None, reference: Optional[Dict] = None,
+        self,
+        transition_state: Optional[MoleculeEntry] = None,
+        reference: Optional[Dict] = None,
     ):
         """
         Update the rate calculator with either a transition state (or a new
@@ -443,19 +441,11 @@
         entry0 = self.reactant
         entry1 = self.product
         if entry1.get_free_energy() is not None and entry0.get_free_energy() is not None:
-<<<<<<< HEAD
             free_energy_A = entry1.get_free_energy(temperature) - entry0.get_free_energy(
                 temperature
             )
             free_energy_B = entry0.get_free_energy(temperature) - entry1.get_free_energy(
                 temperature
-=======
-            free_energy_A = entry1.get_free_energy(temp=temperature) - entry0.get_free_energy(
-                temp=temperature
-            )
-            free_energy_B = entry0.get_free_energy(temp=temperature) - entry1.get_free_energy(
-                temp=temperature
->>>>>>> b8d11d7f
             )
 
             if self.reaction_type()["rxn_type_A"] == "One electron reduction":
@@ -756,19 +746,11 @@
         entry0 = self.reactant
         entry1 = self.product
         if entry1.get_free_energy() is not None and entry0.get_free_energy() is not None:
-<<<<<<< HEAD
             free_energy_A = entry1.get_free_energy(temperature) - entry0.get_free_energy(
                 temperature
             )
             free_energy_B = entry0.get_free_energy(temperature) - entry1.get_free_energy(
                 temperature
-=======
-            free_energy_A = entry1.get_free_energy(temp=temperature) - entry0.get_free_energy(
-                temp=temperature
-            )
-            free_energy_B = entry0.get_free_energy(temp=temperature) - entry1.get_free_energy(
-                temp=temperature
->>>>>>> b8d11d7f
             )
         else:
             free_energy_A = None
@@ -1076,17 +1058,8 @@
         g_1 = self.product_1.get_free_energy
 
         if g_1() is not None and g_0() is not None and g_entry() is not None:
-<<<<<<< HEAD
             free_energy_A = g_0(temperature) + g_1(temperature) - g_entry(temperature)
             free_energy_B = g_entry(temperature) - g_0(temperature) - g_1(temperature)
-=======
-            free_energy_A = (
-                g_0(temp=temperature) + g_1(temp=temperature) - g_entry(temp=temperature)
-            )
-            free_energy_B = (
-                g_entry(temp=temperature) - g_0(temp=temperature) - g_1(temp=temperature)
-            )
->>>>>>> b8d11d7f
 
         else:
             free_energy_A = None
@@ -1440,18 +1413,8 @@
         g_1 = self.product_1.get_free_energy
 
         if g_1() is not None and g_0() is not None and g_entry() is not None:
-<<<<<<< HEAD
             free_energy_A = g_0(temperature) + g_1(temperature) - g_entry(temperature)
             free_energy_B = g_entry(temperature) - g_0(temperature) - g_1(temperature)
-=======
-            free_energy_A = (
-                g_0(temp=temperature) + g_1(temp=temperature) - g_entry(temp=temperature)
-            )
-            free_energy_B = (
-                g_entry(temp=temperature) - g_0(temp=temperature) - g_1(temp=temperature)
-            )
->>>>>>> b8d11d7f
-
         else:
             free_energy_A = None
             free_energy_B = None
@@ -1634,8 +1597,7 @@
             reactant, product, transition_state=transition_state, parameters=parameters
         )
 
-    def graph_representation(self,) -> nx.DiGraph:  # temp here, use graph_rep_1_2 instead
-
+    def graph_representation(self) -> nx.DiGraph:  # temp here, use graph_rep_1_2 instead
         """
         A method to convert a Concerted class object into graph
             representation (nx.Digraph object).
@@ -1688,8 +1650,6 @@
         if read_file:
             all_concerted_reactions = loadfn(name + "_concerted_rxns.json")
         else:
-            from pymatgen.reaction_network.extract_reactions import FindConcertedReactions
-
             FCR = FindConcertedReactions(entries_list, name)
             all_concerted_reactions = FCR.get_final_concerted_reactions(
                 name, num_processors, reaction_type
@@ -1913,7 +1873,11 @@
         two_prod_name_entry_ids = str(product_1.entry_id) + "+" + str(product_0.entry_id)
 
     reactants_ind_list = np.array(
-        [reactant_0.parameters["ind"], reactant_1.parameters["ind"], reactant_2.parameters["ind"],]
+        [
+            reactant_0.parameters["ind"],
+            reactant_1.parameters["ind"],
+            reactant_2.parameters["ind"],
+        ]
     )
     reactant_inds = np.argsort(reactants_ind_list)
     reactants_ind_list = np.sort(reactants_ind_list)
@@ -2068,10 +2032,10 @@
     )
 
     graph.add_edge(
-        node_name_A0, product_0.parameters["ind"], softplus=0.0, exponent=0.0, weight=1.0,
-    )
-    graph.add_edge(
-        node_name_A0, product_1.parameters["ind"], softplus=0.0, exponent=0.0, weight=1.0,
+        node_name_A0, product_0.parameters["ind"], softplus=0.0, exponent=0.0, weight=1.0
+    )
+    graph.add_edge(
+        node_name_A0, product_1.parameters["ind"], softplus=0.0, exponent=0.0, weight=1.0
     )
 
     graph.add_node(
@@ -2093,10 +2057,10 @@
     )
 
     graph.add_edge(
-        node_name_A1, product_0.parameters["ind"], softplus=0.0, exponent=0.0, weight=1.0,
-    )
-    graph.add_edge(
-        node_name_A1, product_1.parameters["ind"], softplus=0.0, exponent=0.0, weight=1.0,
+        node_name_A1, product_0.parameters["ind"], softplus=0.0, exponent=0.0, weight=1.0
+    )
+    graph.add_edge(
+        node_name_A1, product_1.parameters["ind"], softplus=0.0, exponent=0.0, weight=1.0
     )
 
     graph.add_node(
@@ -2118,10 +2082,10 @@
     )
 
     graph.add_edge(
-        node_name_A1, product_0.parameters["ind"], softplus=0.0, exponent=0.0, weight=1.0,
-    )
-    graph.add_edge(
-        node_name_A1, product_1.parameters["ind"], softplus=0.0, exponent=0.0, weight=1.0,
+        node_name_A1, product_0.parameters["ind"], softplus=0.0, exponent=0.0, weight=1.0
+    )
+    graph.add_edge(
+        node_name_A1, product_1.parameters["ind"], softplus=0.0, exponent=0.0, weight=1.0
     )
 
     graph.add_node(
@@ -2143,13 +2107,13 @@
     )
 
     graph.add_edge(
-        node_name_B0, reactant_0.parameters["ind"], softplus=0.0, exponent=0.0, weight=1.0,
-    )
-    graph.add_edge(
-        node_name_B0, reactant_1.parameters["ind"], softplus=0.0, exponent=0.0, weight=1.0,
-    )
-    graph.add_edge(
-        node_name_B0, reactant_2.parameters["ind"], softplus=0.0, exponent=0.0, weight=1.0,
+        node_name_B0, reactant_0.parameters["ind"], softplus=0.0, exponent=0.0, weight=1.0
+    )
+    graph.add_edge(
+        node_name_B0, reactant_1.parameters["ind"], softplus=0.0, exponent=0.0, weight=1.0
+    )
+    graph.add_edge(
+        node_name_B0, reactant_2.parameters["ind"], softplus=0.0, exponent=0.0, weight=1.0
     )
 
     graph.add_node(
@@ -2171,13 +2135,13 @@
     )
 
     graph.add_edge(
-        node_name_B1, reactant_0.parameters["ind"], softplus=0.0, exponent=0.0, weight=1.0,
-    )
-    graph.add_edge(
-        node_name_B1, reactant_1.parameters["ind"], softplus=0.0, exponent=0.0, weight=1.0,
-    )
-    graph.add_edge(
-        node_name_B1, reactant_2.parameters["ind"], softplus=0.0, exponent=0.0, weight=1.0,
+        node_name_B1, reactant_0.parameters["ind"], softplus=0.0, exponent=0.0, weight=1.0
+    )
+    graph.add_edge(
+        node_name_B1, reactant_1.parameters["ind"], softplus=0.0, exponent=0.0, weight=1.0
+    )
+    graph.add_edge(
+        node_name_B1, reactant_2.parameters["ind"], softplus=0.0, exponent=0.0, weight=1.0
     )
 
     return graph
@@ -2263,10 +2227,10 @@
     )
 
     graph.add_edge(
-        node_name_A0, product_0.parameters["ind"], softplus=0.0, exponent=0.0, rexp=0.0, weight=1.0,
-    )
-    graph.add_edge(
-        node_name_A0, product_1.parameters["ind"], softplus=0.0, exponent=0.0, rexp=0.0, weight=1.0,
+        node_name_A0, product_0.parameters["ind"], softplus=0.0, exponent=0.0, rexp=0.0, weight=1.0
+    )
+    graph.add_edge(
+        node_name_A0, product_1.parameters["ind"], softplus=0.0, exponent=0.0, rexp=0.0, weight=1.0
     )
 
     graph.add_node(
@@ -2288,10 +2252,10 @@
     )
 
     graph.add_edge(
-        node_name_A1, product_0.parameters["ind"], softplus=0.0, exponent=0.0, rexp=0.0, weight=1.0,
-    )
-    graph.add_edge(
-        node_name_A1, product_1.parameters["ind"], softplus=0.0, exponent=0.0, rexp=0.0, weight=1.0,
+        node_name_A1, product_0.parameters["ind"], softplus=0.0, exponent=0.0, rexp=0.0, weight=1.0
+    )
+    graph.add_edge(
+        node_name_A1, product_1.parameters["ind"], softplus=0.0, exponent=0.0, rexp=0.0, weight=1.0
     )
 
     graph.add_node(
@@ -2313,20 +2277,10 @@
     )
 
     graph.add_edge(
-        node_name_B0,
-        reactant_0.parameters["ind"],
-        softplus=0.0,
-        exponent=0.0,
-        rexp=0.0,
-        weight=1.0,
-    )
-    graph.add_edge(
-        node_name_B0,
-        reactant_1.parameters["ind"],
-        softplus=0.0,
-        exponent=0.0,
-        rexp=0.0,
-        weight=1.0,
+        node_name_B0, reactant_0.parameters["ind"], softplus=0.0, exponent=0.0, rexp=0.0, weight=1.0
+    )
+    graph.add_edge(
+        node_name_B0, reactant_1.parameters["ind"], softplus=0.0, exponent=0.0, rexp=0.0, weight=1.0
     )
 
     graph.add_node(
@@ -2348,20 +2302,10 @@
     )
 
     graph.add_edge(
-        node_name_B1,
-        reactant_0.parameters["ind"],
-        softplus=0.0,
-        exponent=0.0,
-        rexp=0.0,
-        weight=1.0,
-    )
-    graph.add_edge(
-        node_name_B1,
-        reactant_1.parameters["ind"],
-        softplus=0.0,
-        exponent=0.0,
-        rexp=0.0,
-        weight=1.0,
+        node_name_B1, reactant_0.parameters["ind"], softplus=0.0, exponent=0.0, rexp=0.0, weight=1.0
+    )
+    graph.add_edge(
+        node_name_B1, reactant_1.parameters["ind"], softplus=0.0, exponent=0.0, rexp=0.0, weight=1.0
     )
 
     return graph
@@ -2430,10 +2374,10 @@
     )
 
     graph.add_edge(
-        node_name_A, product_0.parameters["ind"], softplus=0.0, exponent=0.0, rexp=0.0, weight=1.0,
-    )
-    graph.add_edge(
-        node_name_A, product_1.parameters["ind"], softplus=0.0, exponent=0.0, rexp=0.0, weight=1.0,
+        node_name_A, product_0.parameters["ind"], softplus=0.0, exponent=0.0, rexp=0.0, weight=1.0
+    )
+    graph.add_edge(
+        node_name_A, product_1.parameters["ind"], softplus=0.0, exponent=0.0, rexp=0.0, weight=1.0
     )
 
     graph.add_node(
@@ -2454,20 +2398,10 @@
     )
 
     graph.add_edge(
-        node_name_B0,
-        reactant_0.parameters["ind"],
-        softplus=0.0,
-        exponent=0.0,
-        rexp=0.0,
-        weight=1.0,
-    )
-    graph.add_edge(
-        node_name_B1,
-        reactant_0.parameters["ind"],
-        softplus=0.0,
-        exponent=0.0,
-        rexp=0.0,
-        weight=1.0,
+        node_name_B0, reactant_0.parameters["ind"], softplus=0.0, exponent=0.0, rexp=0.0, weight=1.0
+    )
+    graph.add_edge(
+        node_name_B1, reactant_0.parameters["ind"], softplus=0.0, exponent=0.0, rexp=0.0, weight=1.0
     )
 
     graph.add_edge(
@@ -2533,7 +2467,7 @@
         weight=1.0,
     )
     graph.add_edge(
-        node_name_A, product_0.parameters["ind"], softplus=0.0, exponent=0.0, rexp=0.0, weight=1.0,
+        node_name_A, product_0.parameters["ind"], softplus=0.0, exponent=0.0, rexp=0.0, weight=1.0
     )
     graph.add_node(
         node_name_B,
@@ -2552,7 +2486,7 @@
         weight=1.0,
     )
     graph.add_edge(
-        node_name_B, reactant_0.parameters["ind"], softplus=0.0, exponent=0.0, rexp=0.0, weight=1.0,
+        node_name_B, reactant_0.parameters["ind"], softplus=0.0, exponent=0.0, rexp=0.0, weight=1.0
     )
     return graph
 
@@ -2688,7 +2622,7 @@
 
 
 def generate_atom_mapping_1_2(
-    reactant: MoleculeEntry, products: List[MoleculeEntry], edges: List[Tuple[int, int]],
+    reactant: MoleculeEntry, products: List[MoleculeEntry], edges: List[Tuple[int, int]]
 ) -> Tuple[Atom_Mapping_Dict, List[Atom_Mapping_Dict]]:
     """
     Generate rdkit style atom mapping for reactions with one reactant and two products.
