--- conflicted
+++ resolved
@@ -149,11 +149,9 @@
     )
     if sorted_formula_1 == sorted_formula_2:
         while mol_graphs1_copy != [] and mol_graphs2_copy != []:
-            (
-                found_one_equivalent_graph,
-                mol_graphs1_copy,
-                mol_graphs2_copy,
-            ) = find_one_same_mol(mol_graphs1_copy, mol_graphs2_copy)
+            (found_one_equivalent_graph, mol_graphs1_copy, mol_graphs2_copy,) = find_one_same_mol(
+                mol_graphs1_copy, mol_graphs2_copy
+            )
             if found_one_equivalent_graph == "False":
                 return is_the_same
         is_the_same = True
@@ -295,11 +293,7 @@
                 frag = open_ring(mol_graph, bond, 10000)
                 if not check_in_list(frag, all_possible_fragments):
                     all_possible_fragments.append(frag)
-<<<<<<< HEAD
             except MolGraphSplitError:
-=======
-            except Exception:
->>>>>>> c8ab2f68
                 continue
     return all_possible_fragments
 
