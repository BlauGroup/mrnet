--- conflicted
+++ resolved
@@ -3,14 +3,15 @@
 # Distributed under the terms of the MIT License.
 
 import copy
+from typing import Any, Dict, List, Optional, Tuple
+
+import networkx as nx
 import numpy as np
-from typing import Any, Dict, List, Optional, Tuple
-import networkx as nx
 from monty.json import MSONable
-from pymatgen.core.structure import Molecule
 from pymatgen.analysis.fragmenter import metal_edge_extender
 from pymatgen.analysis.graphs import MoleculeGraph, MolGraphSplitError
 from pymatgen.analysis.local_env import OpenBabelNN
+from pymatgen.core.structure import Molecule
 
 __author__ = "Sam Blau, Mingjian Wen"
 __copyright__ = "Copyright 2019, The Materials Project"
@@ -69,26 +70,6 @@
             mol_graph = MoleculeGraph.with_local_env_strategy(molecule, OpenBabelNN())
             self.mol_graph = metal_edge_extender(mol_graph)
 
-
-<<<<<<< HEAD
-=======
-            self.enthalpy = self.mol_doc["enthalpy_kcal/mol"]
-            self.entropy = self.mol_doc["entropy_cal/molK"]
-            self.entry_id = self.mol_doc["task_id"]
-            if "mol_graph" in self.mol_doc:
-                if isinstance(self.mol_doc["mol_graph"], MoleculeGraph):
-                    self.mol_graph = self.mol_doc["mol_graph"]
-                else:
-                    self.mol_graph = MoleculeGraph.from_dict(self.mol_doc["mol_graph"])
-            else:
-                mol_graph = MoleculeGraph.with_local_env_strategy(molecule, OpenBabelNN())
-                self.mol_graph = metal_edge_extender(mol_graph)
-        else:
-            if self.mol_graph is None:
-                mol_graph = MoleculeGraph.with_local_env_strategy(molecule, OpenBabelNN())
-                self.mol_graph = metal_edge_extender(mol_graph)
->>>>>>> b8d11d7f
-
     @classmethod
     def from_molecule_document(
         cls,
@@ -177,14 +158,8 @@
         return [tuple(sorted(e)) for e in self.graph.edges()]
 
     @property
-<<<<<<< HEAD
     def num_atoms(self) -> int:
         return len(self.mol_graph.molecule)
-=======
-    @deprecated(message="`Nbonds` is replaced by `num_bonds`. This will be removed shortly.")
-    def Nbonds(self) -> int:
-        return self.num_bonds
->>>>>>> b8d11d7f
 
     @property
     def num_bonds(self) -> int:
