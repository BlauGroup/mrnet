--- conflicted
+++ resolved
@@ -820,9 +820,6 @@
                             self.families[this_class][layer1][layer2].add(ii)
 
         print(
-<<<<<<< HEAD
-            "redox: ", redox_c, "inter: ", inter_c, "intra: ", intra_c, "coord: ", coord_c,
-=======
             "redox: ",
             redox_c,
             "inter: ",
@@ -831,7 +828,6 @@
             intra_c,
             "coord: ",
             coord_c,
->>>>>>> 8139b072
         )
         self.PR_record = self.build_PR_record()
         self.Reactant_record = self.build_reactant_record()
@@ -1656,15 +1652,11 @@
                                         if set(glist).issubset(set(mols_to_keep)):
                                             count = count + 1
                                             reactions.append(
-<<<<<<< HEAD
-                                                ([reactant], [product], [in_node, out_node],)
-=======
                                                 (
                                                     [reactant],
                                                     [product],
                                                     [in_node, out_node],
                                                 )
->>>>>>> 8139b072
                                             )
                                             # print(([reactant], [product]), in_node, out_node)
                                 elif "+" in in_node and "+" not in out_node:
@@ -1681,15 +1673,11 @@
                                     if set(glist).issubset(set(mols_to_keep)):
                                         count = count + 1
                                         reactions.append(
-<<<<<<< HEAD
-                                            ([reactant], [product1, product2], [in_node, out_node],)
-=======
                                             (
                                                 [reactant],
                                                 [product1, product2],
                                                 [in_node, out_node],
                                             )
->>>>>>> 8139b072
                                         )
                                 elif "+" not in in_node and "+" in out_node:
                                     reactant = int(in_node.split(",")[0])
@@ -1703,15 +1691,11 @@
                                     if set(glist).issubset(set(mols_to_keep)):
                                         count = count + 1
                                         reactions.append(
-<<<<<<< HEAD
-                                            ([reactant], [product1, product2], [in_node, out_node],)
-=======
                                             (
                                                 [reactant],
                                                 [product1, product2],
                                                 [in_node, out_node],
                                             )
->>>>>>> 8139b072
                                         )
                             elif "PR" in in_node and "PR" not in out_node:
                                 if "+" in out_node:
